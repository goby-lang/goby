package bytecode

import (
	"fmt"
	"strings"
)

// instruction set types
const (
	MethodDef = "Def"
	ClassDef  = "DefClass"
	Block     = "Block"
	Program   = "ProgramStart"
)

// instruction actions
const (
	GetLocal uint8 = iota
	GetConstant
	GetInstanceVariable
	SetLocal
	SetConstant
	SetInstanceVariable
	PutBoolean
	PutString
	PutFloat
	PutSelf
	PutObject
	PutNull
	NewArray
	ExpandArray
	SplatArray
	NewHash
	NewRange
	BranchUnless
	BranchIf
	Jump
	Break
	DefMethod
	DefSingletonMethod
	DefClass
	Send
	InvokeBlock
	GetBlock
	Pop
	Dup
	Leave
	InstructionCount
)

// InstructionNameTable is the table the maps instruction's op code with its readable name
var InstructionNameTable = []string{
	GetLocal:            "getlocal",
	GetConstant:         "getconstant",
	GetInstanceVariable: "getinstancevariable",
	SetLocal:            "setlocal",
	SetConstant:         "setconstant",
	SetInstanceVariable: "setinstancevariable",
	PutBoolean:          "putboolean",
	PutString:           "putstring",
	PutFloat:            "putfloat",
	PutSelf:             "putself",
	PutObject:           "putobject",
	PutNull:             "putnil",
	NewArray:            "newarray",
	ExpandArray:         "expand_array",
	SplatArray:          "splat_array",
	NewHash:             "newhash",
	NewRange:            "newrange",
	BranchUnless:        "branchunless",
	BranchIf:            "branchif",
	Jump:                "jump",
	Break:               "break",
	DefMethod:           "def_method",
	DefSingletonMethod:  "def_singleton_method",
	DefClass:            "def_class",
	Send:                "send",
	InvokeBlock:         "invokeblock",
	GetBlock:            "getblock",
	Pop:                 "pop",
	Dup:                 "dup",
	Leave:               "leave",
}

// Instruction represents compiled bytecode instruction
type Instruction struct {
	Opcode     uint8
	Params     []interface{}
	line       int
	anchor     *anchor
	sourceLine int
}

// Inspect is for inspecting the instruction's content
func (i *Instruction) Inspect() string {
	var params []string

	for _, param := range i.Params {
		params = append(params, fmt.Sprint(param))
	}
	return fmt.Sprintf("%s: %s. source line: %d", i.ActionName(), strings.Join(params, ", "), i.sourceLine)
}

// ActionName returns the human readable name of the instruction
func (i *Instruction) ActionName() string {
	return InstructionNameTable[i.Opcode]
}

// AnchorLine returns instruction anchor's line number if it has an anchor
func (i *Instruction) AnchorLine() int {
	if i.anchor != nil {
		return i.anchor.line
	}

	panic("you are calling AnchorLine on an instruction without anchors")
}

// Line returns instruction's line number
func (i *Instruction) Line() int {
	return i.line
}

// SourceLine returns instruction's source line number
// TODO: needs to change the func to simple public variable
func (i *Instruction) SourceLine() int {
	return i.sourceLine
}

type anchor struct {
	line int
}

// InstructionSet contains a set of Instructions and some metadata
type InstructionSet struct {
	name         string
	isType       string
	Instructions []*Instruction
	count        int
	argTypes     *ArgSet
}

// ArgSet stores the metadata of a method definition's parameters.
type ArgSet struct {
	names []string
	types []uint8
}

// Types are the getter method of *ArgSet's types attribute
// TODO: needs to change the func to simple public variable
func (as *ArgSet) Types() []uint8 {
	return as.types
}

// Names are the getter method of *ArgSet's names attribute
// TODO: needs to change the func to simple public variable
func (as *ArgSet) Names() []string {
	return as.names
}

<<<<<<< HEAD
func (as *ArgSet) findIndex(name string) int {
	for i, n := range as.names {
		if n == name {
			return i
		}
	}

	return -1
}

=======
>>>>>>> 109fd1e6
func (as *ArgSet) setArg(index int, name string, argType uint8) {
	as.names[index] = name
	as.types[index] = argType
}

// ArgTypes returns enums that represents each argument's type
// TODO: needs to change the func to simple public variable
func (is *InstructionSet) ArgTypes() *ArgSet {
	return is.argTypes
}

// Name returns instruction set's name
// TODO: needs to change the func to simple public variable
func (is *InstructionSet) Name() string {
	return is.name
}

// Type returns instruction's type
// TODO: needs to change the func to simple public variable
func (is *InstructionSet) Type() string {
	return is.isType
}

func (is *InstructionSet) define(action uint8, sourceLine int, params ...interface{}) *Instruction {
	i := &Instruction{Opcode: action, Params: params, line: is.count, sourceLine: sourceLine + 1}
	for _, param := range params {
		a, ok := param.(*anchor)

		if ok {
			i.anchor = a
		}
	}

	is.Instructions = append(is.Instructions, i)
	is.count++
	return i
}<|MERGE_RESOLUTION|>--- conflicted
+++ resolved
@@ -157,19 +157,6 @@
 	return as.names
 }
 
-<<<<<<< HEAD
-func (as *ArgSet) findIndex(name string) int {
-	for i, n := range as.names {
-		if n == name {
-			return i
-		}
-	}
-
-	return -1
-}
-
-=======
->>>>>>> 109fd1e6
 func (as *ArgSet) setArg(index int, name string, argType uint8) {
 	as.names[index] = name
 	as.types[index] = argType
