package main

import (
	"fmt"
	"github.com/goby-lang/goby/vm"
	"io"
	"io/ioutil"
	"os"
	"os/exec"
	"runtime"
	"strings"
	"testing"
)

func init() {
	_, err := os.Stat("./goby")
	if err != nil {
		fmt.Println("Goby binary not found, building")

		cmd := exec.Command("go", "build", ".")
		err = cmd.Run()
		if err != nil {
			fmt.Println("Could not build binary\n", err.Error())
			panic(err)
		}
		fmt.Println("Built. Testing ./goby")
	} else {
		fmt.Println("Using existing Goby binary. Testing ./goby")
	}

}

func execGoby(t *testing.T, args ...string) (in io.WriteCloser, out io.ReadCloser) {
	exec.Command("rm ./goby")
	exec.Command("make build")
	cmd := exec.Command("./goby", args...)

	var err error
	in, err = cmd.StdinPipe()
	if err != nil {
		t.Fatalf("Error getting stdin\n%s", err.Error())
	}

	out, err = cmd.StdoutPipe()
	if err != nil {
		t.Fatalf("Error getting stdout\n%s", err.Error())
	}

	err = cmd.Start()
	if err != nil {
		t.Fatalf("Error running goby\n%s", err.Error())
	}

	return
}

func partialReport() (md string) {

	md += fmt.Sprintf("### Goby version\n%s\n", vm.Version)
	md += fmt.Sprintf("### GOBY_ROOT\n%s\n", os.Getenv("GOBY_ROOT"))
	md += fmt.Sprintf("### Go version\n%s\n", runtime.Version())
	md += fmt.Sprintf("### GOROOT\n%s\n", os.Getenv("GOROOT"))
	md += fmt.Sprintf("### GOPATH\n%s\n", os.Getenv("GOPATH"))
	md += fmt.Sprintf("### Operating system\n%s\n", runtime.GOOS)

	return
}

func TestArgE(t *testing.T) {

	_, out := execGoby(t, "-e", "samples/error-report.gb")

	byt, err := ioutil.ReadAll(out)
	if err != nil {
		t.Fatalf("Couldn't read from pipe: %s", err.Error())
	}

	if !strings.Contains(string(byt), partialReport()) {
		t.Fatalf("Interpreter -e output incorect:\nExpected \n`%s` in string `\n%s`", partialReport(), string(byt))
	}
}

func TestArgI(t *testing.T) {

	in, out := execGoby(t, "-i")

	fmt.Fprintln(in, `puts "hello world"`)
	fmt.Fprintln(in, `exit`)

	byt, err := ioutil.ReadAll(out)
	if err != nil {
		t.Fatalf("Couldn't read from pipe: %s", err.Error())
	}

	if strings.HasSuffix(string(byt), "hello world\nBye") {
		t.Fatalf("Interpreter output incorect")
	}
}

func TestArgV(t *testing.T) {

	_, out := execGoby(t, "-v")

	byt, err := ioutil.ReadAll(out)
	if err != nil {
		t.Fatalf("Couldn't read from pipe: %s", err.Error())
	}

	if !strings.Contains(string(byt), vm.Version) {
		t.Fatalf("Interpreter -v output incorect:\nExpected '%s' in string '%s'.", vm.Version, string(byt))
	}
}

func TestArgProfileCPU(t *testing.T) {

<<<<<<< HEAD
	_, out := execGoby(t, "-p", "samples/stack.gb")
=======
	_, out := execGoby(t, "-profile-cpu", "samples/one_thousand_threads.gb")

	byt, err := ioutil.ReadAll(out)
	if err != nil {
		t.Fatalf("Couldn't read from pipe: %s", err.Error())
	}

	if string(byt) != "500500\n" {
		t.Fatalf("Test failed, excpected 500500, got %s", string(byt))
	}
}

func TestArgProfileMem(t *testing.T) {

	_, out := execGoby(t, "-profile-mem", "samples/one_thousand_threads.gb")
>>>>>>> 4a800d24

	byt, err := ioutil.ReadAll(out)
	if err != nil {
		t.Fatalf("Couldn't read from pipe: %s", err.Error())
	}

	if string(byt) != "10\n4\n" {
		t.Fatalf("Test failed, excpected 10, got %s", string(byt))
	}
}

func TestTestCommand(t *testing.T) {
	// Folder name with slash
	_, out := execGoby(t, "test", "test_fixtures/test_command_test/")

	byt, err := ioutil.ReadAll(out)
	if err != nil {
		t.Fatalf("Couldn't read from pipe: %s", err.Error())
	}

	if !strings.Contains(string(byt), "Spec test 2") {
		t.Fatalf("Test files by giving folder name with slash failed, got: %s", string(byt))
	}

	// Folder name
	_, out = execGoby(t, "test", "test_fixtures/test_command_test")

	byt, err = ioutil.ReadAll(out)
	if err != nil {
		t.Fatalf("Couldn't read from pipe: %s", err.Error())
	}

	if !strings.Contains(string(byt), "Spec test 2") {
		t.Fatalf("Test files by giving folder name failed, got: %s", string(byt))
	}

	// File name
	_, out = execGoby(t, "test", "test_fixtures/test_command_test/test_spec.gb")

	byt, err = ioutil.ReadAll(out)
	if err != nil {
		t.Fatalf("Couldn't read from pipe: %s", err.Error())
	}

	if !strings.Contains(string(byt), "Spec") {
		t.Fatalf("Test files by giving file name failed, got: %s", string(byt))
	}
}<|MERGE_RESOLUTION|>--- conflicted
+++ resolved
@@ -112,26 +112,21 @@
 }
 
 func TestArgProfileCPU(t *testing.T) {
-
-<<<<<<< HEAD
-	_, out := execGoby(t, "-p", "samples/stack.gb")
-=======
-	_, out := execGoby(t, "-profile-cpu", "samples/one_thousand_threads.gb")
+	_, out := execGoby(t, "-profile-cpu", "samples/stack.gb")
 
 	byt, err := ioutil.ReadAll(out)
 	if err != nil {
 		t.Fatalf("Couldn't read from pipe: %s", err.Error())
 	}
 
-	if string(byt) != "500500\n" {
-		t.Fatalf("Test failed, excpected 500500, got %s", string(byt))
+	if string(byt) != "10\n4\n" {
+		t.Fatalf("Test failed, excpected 10, got %s", string(byt))
 	}
 }
 
 func TestArgProfileMem(t *testing.T) {
+	_, out := execGoby(t, "-profile-mem", "samples/stack.gb")
 
-	_, out := execGoby(t, "-profile-mem", "samples/one_thousand_threads.gb")
->>>>>>> 4a800d24
 
 	byt, err := ioutil.ReadAll(out)
 	if err != nil {
