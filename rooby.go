package main

import (
	"flag"
<<<<<<< HEAD
	"github.com/st0012/Rooby/code_generator"
	"github.com/st0012/Rooby/evaluator"
=======
	"github.com/st0012/Rooby/vm"
	"github.com/st0012/Rooby/code_generator"
>>>>>>> 70aafa59
	"github.com/st0012/Rooby/lexer"
	"github.com/st0012/Rooby/parser"
	"github.com/st0012/Rooby/vm"
	"io/ioutil"
	"os"
<<<<<<< HEAD
	"path"
=======
>>>>>>> 70aafa59
	"strings"
	"github.com/st0012/Rooby/evaluator"
)

func main() {
	compileOptionPtr := flag.Bool("c", false, "Compile to bytecode")
	evalOptionPtr := flag.Bool("eval", true, "Eval program directly without using VM")

	flag.Parse()

	filepath := flag.Arg(0)

	file, err := ioutil.ReadFile(filepath)
	check(err)
	input := string(file)

	l := lexer.New(input)
	p := parser.New(l)
	program := p.ParseProgram()
	p.CheckErrors()

	if *evalOptionPtr && !*compileOptionPtr {
		evaluator.Eval(program, evaluator.MainObj.Scope)
		return
	}

	cg := code_generator.New(program)

	bytecodes := cg.GenerateByteCode(program)

	if !*compileOptionPtr {
		execBytecode(bytecodes)
		return
	}
<<<<<<< HEAD

=======
>>>>>>> 70aafa59
	writeByteCode(bytecodes, filepath)
}

func execBytecode(bytecodes string) {
	p := vm.NewBytecodeParser()
	p.Parse(bytecodes)
	v := vm.New()
	p.VM = v
	cf := vm.NewCallFrame(v.LabelTable[vm.PROGRAM]["ProgramStart"][0])
	cf.Self = vm.MainObj
	v.CallFrameStack.Push(cf)
	v.Exec()
}

func writeByteCode(bytecodes string, filepath string) {
	filepath = strings.Split(filepath, ".")[0] + ".gbc"
	f, err := os.Create(filepath)

	if err != nil {
		panic(err)
	}

	f.WriteString(bytecodes)
}

func check(e error) {
	if e != nil {
		panic(e)
	}
}<|MERGE_RESOLUTION|>--- conflicted
+++ resolved
@@ -2,22 +2,14 @@
 
 import (
 	"flag"
-<<<<<<< HEAD
 	"github.com/st0012/Rooby/code_generator"
 	"github.com/st0012/Rooby/evaluator"
-=======
-	"github.com/st0012/Rooby/vm"
-	"github.com/st0012/Rooby/code_generator"
->>>>>>> 70aafa59
 	"github.com/st0012/Rooby/lexer"
 	"github.com/st0012/Rooby/parser"
 	"github.com/st0012/Rooby/vm"
 	"io/ioutil"
 	"os"
-<<<<<<< HEAD
 	"path"
-=======
->>>>>>> 70aafa59
 	"strings"
 	"github.com/st0012/Rooby/evaluator"
 )
@@ -52,10 +44,7 @@
 		execBytecode(bytecodes)
 		return
 	}
-<<<<<<< HEAD
 
-=======
->>>>>>> 70aafa59
 	writeByteCode(bytecodes, filepath)
 }
 
