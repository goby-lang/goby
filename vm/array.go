package vm

import (
	"bytes"
	"strings"

	"github.com/goby-lang/goby/vm/classes"
	"github.com/goby-lang/goby/vm/errors"
	"sort"
)

// ArrayObject represents an instance from Array class.
// An array is a collection of different objects that are ordered and indexed.
// Elements in an array can belong to any class and you can also build a "tuple" within an array.
// Array objects should always be enumerable.
type ArrayObject struct {
	*BaseObj
	Elements []Object
	splat    bool
}

// Class methods --------------------------------------------------------
func builtinArrayClassMethods() []*BuiltinMethodObject {
	return []*BuiltinMethodObject{
		{
			Name: "new",
			Fn: func(receiver Object, sourceLine int, t *Thread, args []Object, blockFrame *normalCallFrame) Object {
				return t.vm.InitNoMethodError(sourceLine, "new", receiver)
			},
		},
	}
}

// Instance methods -----------------------------------------------------
func builtinArrayInstanceMethods() []*BuiltinMethodObject {
	return []*BuiltinMethodObject{
		{
			// Retrieves an object in an array using Integer index.
			// The index starts from 0. It returns `null` if the given index is bigger than its size.
			//
			// ```ruby
			// a = [1, 2, 3, "a", "b", "c"]
			// a[0]  #=> 1
			// a[3]  #=> "a"
			// a[10] #=> nil
			// a[-1] #=> "c"
			// a[-3] #=> "a"
			// a[-7] #=> nil
			//
			// # Double indexing, second argument specifies the count of the elements
			// a[1, 3]  #=> [2, 3, "a"]
			// a[1, 0]  #=> [] <-- Zero count is empty
			// a[1, 5]  #=> [2, 3, "a", "b", "c"]
			// a[1, 10] #=> [2, 3, "a", "b", "c"]
			// a[-3, 2] #=> ["a", "b"]
			// a[-3, 5] #=> ["a", "b", "c"]
			// a[5, 1]  #=> ["c"]
			// a[6, 1]  #=> []
			// a[7, 1]  #=> nil
			//
			// Special case 1:
			// a[6]    #=> nil
			// a[6, 1] #=> []  <-- Not nil!
			// a[7, 1] #=> nil <-- Because it is really out of the edge of the array
			//
			// Special case 2: Second argument is negative
			// This behaviour is different from Ruby itself, in Ruby, it returns "nil".
			// However, in Goby, it raises error because there cannot be negative count values.
			//
			// a[1, -1]  #=> ArgumentError: Expect second argument to be positive value. got: -1
			// a[-4, -3] #=> ArgumentError: Expect second argument to be positive value. got: -3
			//
			// Special case 3: First argument is negative and exceed the array length
			// a[-6, 1] #=> [1]
			// a[-6, 0] #=> []
			// a[-7, 1] #=> ArgumentError: Index value -7 too small for array. minimum: -6
			// a[-7, 0] #=> ArgumentError: Index value -7 too small for array. minimum: -6
			// ```
			//
			// Note:
			// * The notations such as `a.[](1)` or `a.[] 1` are unsupported.
			// * `Range` object is unsupported for now.
			//
			// @param index [Integer], (count [Integer])
			// @return [Array]
			Name: "[]",
			Fn: func(receiver Object, sourceLine int, t *Thread, args []Object, blockFrame *normalCallFrame) Object {
				arr := receiver.(*ArrayObject)
				return arr.index(t, args, sourceLine)
			},
		},
		{
			// Repetition — returns a new array built by just concatenating the specified number of copies of `self`.
			//
			// ```ruby
			// a = [1, 2, 3]
			// a * 2   #=> [1, 2, 3, 1, 2, 3]
			// ```
			//
			// * The index should be a positive or zero Integer object.
			// * Ruby's syntax such as `[1, 2, 3] * ','` are unsupported. Use `#join` instead.
			//
			// @param zero or positive integer [Integer]
			// @return [Array]
			Name: "*",
			Fn: func(receiver Object, sourceLine int, t *Thread, args []Object, blockFrame *normalCallFrame) Object {
				if e, aLen := 1, len(args); e != aLen {
					return t.vm.InitErrorObject(errors.ArgumentError, sourceLine, errors.WrongNumberOfArgument, e, aLen)
				}
				
				arr := receiver.(*ArrayObject)

				copiesNumber, ok := args[0].(*IntegerObject)

				if !ok {
					return t.vm.InitErrorObject(errors.TypeError, sourceLine, errors.WrongArgumentTypeFormat, classes.IntegerClass, args[0].Class().Name)
				}

				return arr.concatenateCopies(t, copiesNumber)

			},
		},
		{
			// Concatenation: returns a new array by just concatenating the two arrays.
			//
			// ```ruby
			// a = [1, 2]
			// b + [3, 4]  #=> [1, 2, 3, 4]
			// ```
			//
			// @param array [Array]
			// @return [Array]
			Name: "+",
			Fn: func(receiver Object, sourceLine int, t *Thread, args []Object, blockFrame *normalCallFrame) Object {
				if e, aLen := 1, len(args); e != aLen {
					return t.vm.InitErrorObject(errors.ArgumentError, sourceLine, errors.WrongNumberOfArgument, e, aLen)
				}

				otherArrayArg := args[0]
				otherArray, ok := otherArrayArg.(*ArrayObject)

				if !ok {
					return t.vm.InitErrorObject(errors.TypeError, sourceLine, errors.WrongArgumentTypeFormat, classes.ArrayClass, args[0].Class().Name)
				}

				selfArray := receiver.(*ArrayObject)

				newArrayElements := append(selfArray.Elements, otherArray.Elements...)

				newArray := t.vm.InitArrayObject(newArrayElements)

				return newArray
			},
		},
		{
			// Assigns one or more values to an array. It requires one or two indices and a value as argument.
			// The first index should be Integer, and the second index should be zero or positive integer.
			// The array will expand if the assigned index is bigger than the current size of self.
			// Returns the assigned value.
			// The gaps will be filled with `nil`, but such operations should be avoided.
			//
			// ```ruby
			// a = []
			// a[0] = 10  #=> 10
			// a[3] = 20  #=> 20
			// a          #=> [10, nil, nil, 20]
			// a[-2] = 5  #=> [10, nil, 5, 20]
			//
			// # Double indexing, second argument specify the count of the arguments
			// a = [1, 2, 3, 4, 5]
			// a[2, 3] = [:a, :b, :c]   # <-- Common case: overridden
			// a #=> [1, 2, "a", "b", "c"]
			//
			// a = [1, 2, 3, 4, 5]
			// a[4, 4] = [:a, :b, :c]   # <- Exceeded case: the array will be expanded and `5` will be overridden
			// a #=> [1, 2, 3, 4, "a", "b", "c"]
			//
			// a = [1, 2, 3, 4, 5]
			// a[5, 1] = [:a, :b, :c]   # <-- Edge case: insertion
			// a #=> [1, 2, 3, 4, 5, "a", "b", "c"]
			//
			// a = [1, 2, 3, 4, 5]
			// a[8, 123] = [:a, :b, :c] # <-- Weak array case: the gaps will be filled with `nil` but the tailing ones not
			// a #=> [1, 2, 3, 4, 5, nil, nil, nil, "a", "b", "c"]
			//
			// a = [1, 2, 3, 4, 5]
			// a[3, 0] = [:a, :b, :c]   # <-- Insertion case: the second index `0` is to insert there
			// a #=> [1, 2, 3, "a", "b", "c", 4, 5]
			//
			// a = [1, 2, 3, 4, 5]
			// a[0, 3] = 12345          # <-- Assign non-array value case
			// a #=> [12345, 4, 5]
			//
			// a = [1, 2, 3, 4, 5]
			// a[-3, 2] = [:a, :b, :c]  # <-- Negative index assign case
			// a #=> [1, 2, "a", "b", "c", 5]
			//
			// a = [1, 2, 3, 4, 5]
			// a[-5, 3] = [:a, :b, :c]  # <-- Negative index edge case
			// a #=> ["a", "b", "c", 4, 5]
			//
			// a = [1, 2, 3, 4, 5]
			// a[-5, 4] = [:a, :b, :c]  # <-- Negative index exceeded case: `4` will be destroyed
			// a #=> ["a", "b", "c", 5]
			//
			// a = [1, 2, 3, 4, 5]
			// a[-5, 5] = [:a, :b, :c]  # <-- Negative index exceeded case: `4, 5` will be destroyed
			// a #=> ["a", "b", "c"]
			//
			// a = [1, 2, 3, 4, 5]
			// a[-6, 4] = [:a, :b, :c]     # <-- Invalid: Negative index too small case
			// # ArgumentError: Index value -6 too small for array. minimum: -5
			//
			// a = [1, 2, 3, 4, 5]
			// a[6, -4] = [9, 8, 7]     # <-- Weak array assignment with negative count case
			// # ArgumentError: Expect second argument to be positive. got: -4
			// ```
			//
			// Note that passing multiple values to the method is unavailable.
			//
			// @param index [Integer], object [Object]
			// @param index [Integer], count [Integer], object [Object]
			// @return [Array]
			Name: "[]=",
			Fn: func(receiver Object, sourceLine int, t *Thread, args []Object, blockFrame *normalCallFrame) Object {

				// First argument is an index: there exists two cases which will be described in the following code
				aLen := len(args)
				if l, u := 2, 3;l > aLen || u < aLen {
					return t.vm.InitErrorObject(errors.ArgumentError, sourceLine, errors.WrongNumberOfArgumentRange, l, u, aLen)
				}
				
				i := args[0]
				index, ok := i.(*IntegerObject)

				if !ok {
					return t.vm.InitErrorObject(errors.TypeError, sourceLine, errors.WrongArgumentTypeFormat, classes.IntegerClass, args[0].Class().Name)
				}

				indexValue := index.value
				arr := receiver.(*ArrayObject)

				// <Three Argument Case>
				// Second argument: the length of successive array values (zero or positive Integer)
				// Third argument: the assignment value (object)
				if aLen == 3 {
					// Negative index value too small
					if indexValue < 0 {
						if arr.normalizeIndex(index) == -1 {
<<<<<<< HEAD
							return t.vm.InitErrorObject(errors.ArgumentError, sourceLine, "Index value %d too small for array. minimum: %d", indexValue, -arr.Len())
=======
							return t.vm.InitErrorObject(errors.ArgumentError, sourceLine, errors.TooSmallIndexValue, indexValue, -arr.length())
>>>>>>> 4793007d
						}
						indexValue = arr.normalizeIndex(index)
					}

					c := args[1]
					count, ok := c.(*IntegerObject)

					// Second argument must be an integer
					if !ok {
						return t.vm.InitErrorObject(errors.TypeError, sourceLine, errors.WrongArgumentTypeFormat, classes.IntegerClass, args[1].Class().Name)
					}

					countValue := count.value
					// Second argument must be a positive value
					if countValue < 0 {
						return t.vm.InitErrorObject(errors.ArgumentError, sourceLine, errors.NegativeSecondValue, count.value)
					}

					a := args[2]
					assignedValue, isArray := a.(*ArrayObject)

					// Expand the array with nil; the second index is unnecessary in the case
					if indexValue >= arr.Len() {

						for arr.Len() < indexValue {
							arr.Elements = append(arr.Elements, NULL)
						}

						if isArray {
							arr.Elements = append(arr.Elements, assignedValue.Elements...)
						} else {
							arr.Elements = append(arr.Elements, a)
						}
						return a
					}

					endValue := indexValue + countValue
					// the case the addition of index and count is too large
					if endValue > arr.Len() {
						endValue = arr.Len()
					}

					arr.Elements = append(arr.Elements[:indexValue], arr.Elements[endValue:]...)

					// If assigned value is an array, then splat the array and push each element to the receiver
					// following the first and second indices
					if isArray {
						arr.Elements = append(arr.Elements[:indexValue], append(assignedValue.Elements, arr.Elements[indexValue:]...)...)
					} else {
						arr.Elements = append(arr.Elements[:indexValue], append([]Object{a}, arr.Elements[indexValue:]...)...)
					}

					return a
				}

				// <Two Argument Case>
				// Second argument is the assignment value (object)

				// Negative index value condition
				if indexValue < 0 {
					if len(arr.Elements) < -indexValue {
<<<<<<< HEAD
						return t.vm.InitErrorObject(errors.ArgumentError, sourceLine, "Index value %d too small for array. minimum: %d", indexValue, -arr.Len())
=======
						return t.vm.InitErrorObject(errors.ArgumentError, sourceLine, errors.TooSmallIndexValue, indexValue, -arr.length())
>>>>>>> 4793007d
					}
					arr.Elements[len(arr.Elements)+indexValue] = args[1]
					return arr.Elements[len(arr.Elements)+indexValue]
				}

				// Expand the array
				if len(arr.Elements) < (indexValue + 1) {
					newArr := make([]Object, indexValue+1)
					copy(newArr, arr.Elements)
					for i := len(arr.Elements); i <= indexValue; i++ {
						newArr[i] = NULL
					}
					arr.Elements = newArr
				}

				arr.Elements[indexValue] = args[1]

				return arr.Elements[indexValue]

			},
		},
		{
			// A predicate method.
			// Evaluates the given block and returns `true` if the block ever returns a value.
			// Returns `false` if the evaluated block returns `false` or `nil`.
			//
			// ```ruby
			// a = [1, 2, 3]
			//
			// a.any? do |e|
			//   e == 2
			// end            #=> true
			// a.any? do |e|
			//   e
			// end            #=> true
			// a.any? do |e|
			//   e == 5
			// end            #=> false
			// a.any? do |e|
			//   nil
			// end            #=> false
			//
			// a = []
			//
			// a.any? do |e|
			//   true
			// end            #=> false
			// ```
			//
			// @param block [Block]
			// @return [Boolean]
			Name: "any?",
			Fn: func(receiver Object, sourceLine int, t *Thread, args []Object, blockFrame *normalCallFrame) Object {
				arr := receiver.(*ArrayObject)

				if blockFrame == nil {
					return t.vm.InitErrorObject(errors.InternalError, sourceLine, errors.CantYieldWithoutBlockFormat)
				}

				if blockIsEmpty(blockFrame) {
					return FALSE
				}

				if len(arr.Elements) == 0 {
					t.callFrameStack.pop()
				}

				for _, obj := range arr.Elements {
					result := t.builtinMethodYield(blockFrame, obj)

					if result.Target.isTruthy() {
						return TRUE
					}
				}

				return FALSE

			},
		},
		{
			// Retrieves an object in an array using the given index.
			// The index is 0-based; `nil` is returned when trying to access the index out of bounds.
			//
			// ```ruby
			// a = [1, 2, 3]
			// a.at(0)  #=> 1
			// a.at(10) #=> nil
			// a.at(-2) #=> 2
			// a.at(-4) #=> nil
			// ```
			//
			// @param index [Integer]
			// @return [Object]
			Name: "at",
			Fn: func(receiver Object, sourceLine int, t *Thread, args []Object, blockFrame *normalCallFrame) Object {
				if e, aLen := 1, len(args); e != aLen {
					return t.vm.InitErrorObject(errors.ArgumentError, sourceLine, errors.WrongNumberOfArgument, e, aLen)
				}
				
				arr := receiver.(*ArrayObject)
				return arr.index(t, args, sourceLine)

			},
		},
		{
			// Removes all elements in the array and returns an empty array.
			//
			// ```ruby
			// a = [1, 2, 3]
			// a.clear #=> []
			// a       #=> []
			// ```
			//
			// @return [Array]
			Name: "clear",
			Fn: func(receiver Object, sourceLine int, t *Thread, args []Object, blockFrame *normalCallFrame) Object {
				if e, aLen := 0, len(args); e != aLen {
					return t.vm.InitErrorObject(errors.ArgumentError, sourceLine, errors.WrongNumberOfArgument, e, aLen)
				}
				
				arr := receiver.(*ArrayObject)
				arr.Elements = []Object{}

				return arr
			},
		},
		{
			// Concatenation: returns a new array by just concatenating the arrays.
			// Empty or multiple arrays can be taken.
			//
			// ```ruby
			// a = [1, 2, 3]
			// a.concat([4, 5, 6])
			// a #=> [1, 2, 3, 4, 5, 6]
			//
			// [1, 2, 3].concat([])                 #=> [1, 2, 3]
			//
			// [1, 2, 3].concat([4, 5], [6, 7], []) #=> [1, 2, 3, 4, 5, 6, 7]
			// ```
			//
			// @param array [Array]
			// @return [Array]
			Name: "concat",
			Fn: func(receiver Object, sourceLine int, t *Thread, args []Object, blockFrame *normalCallFrame) Object {
				arr := receiver.(*ArrayObject)

				for _, arg := range args {
					addAr, ok := arg.(*ArrayObject)

					if !ok {
						return t.vm.InitErrorObject(errors.TypeError, sourceLine, errors.WrongArgumentTypeFormat, classes.ArrayClass, arg.Class().Name)
					}

					for _, el := range addAr.Elements {
						arr.Elements = append(arr.Elements, el)
					}
				}

				return arr

			},
		},
		{
			// If no block is given, just returns the count of the elements within the array.
			// If a block is given, evaluate each element of the array by the given block,
			// and then return the count of elements that return `true` by the block.
			//
			// ```ruby
			// a = [1, 2, 3, 4, 5]
			//
			// a.count do |e|
			//   e * 2 > 3
			// end
			// #=> 4
			// ```
			//
			// @param
			// @param block [Block]
			// @return [Integer]
			Name: "count",
			Fn: func(receiver Object, sourceLine int, t *Thread, args []Object, blockFrame *normalCallFrame) Object {
				aLen := len(args)
				if 	u := 1; u < aLen {
					return t.vm.InitErrorObject(errors.ArgumentError, sourceLine, errors.WrongNumberOfArgumentLess, u, aLen)
				}

				arr := receiver.(*ArrayObject)
				var count int
				if blockFrame != nil {
					if blockIsEmpty(blockFrame) {
						return t.vm.InitIntegerObject(0)
					}
					if len(arr.Elements) == 0 {
						t.callFrameStack.pop()
					}

					for _, obj := range arr.Elements {
						result := t.builtinMethodYield(blockFrame, obj)
						if result.Target.isTruthy() {
							count++
						}
					}

					return t.vm.InitIntegerObject(count)
				}

				if aLen == 0 {
					return t.vm.InitIntegerObject(len(arr.Elements))
				}

				arg := args[0]
				findInt, findIsInt := arg.(*IntegerObject)
				findString, findIsString := arg.(*StringObject)
				findBoolean, findIsBoolean := arg.(*BooleanObject)

				for i := 0; i < len(arr.Elements); i++ {
					el := arr.Elements[i]
					switch el.(type) {
					case *IntegerObject:
						elInt := el.(*IntegerObject)
						if findIsInt && findInt.equal(elInt) {
							count++
						}
					case *StringObject:
						elString := el.(*StringObject)
						if findIsString && findString.equal(elString) {
							count++
						}
					case *BooleanObject:
						elBoolean := el.(*BooleanObject)
						if findIsBoolean && findBoolean.equal(elBoolean) {
							count++
						}
					}
				}

				return t.vm.InitIntegerObject(count)

			},
		},
		{
			// Deletes the element pointed by the given index.
			// Returns the removed element.
			// The method is destructive and the self is mutated.
			// The index is 0-based; `nil` is returned when using an out-of-bounds index.
			//
			// ```ruby
			// a = ["a", "b", "c"]
			// a.delete_at(1) #=> "b"
			// a.delete_at(-1) #=> "c"
			// a       #=> ["a"]
			// ```
			//
			// @param index [Integer]
			// @return [Object]
			Name: "delete_at",
			Fn: func(receiver Object, sourceLine int, t *Thread, args []Object, blockFrame *normalCallFrame) Object {
				if e, aLen := 1, len(args); e != aLen {
					return t.vm.InitErrorObject(errors.ArgumentError, sourceLine, errors.WrongNumberOfArgument, e, aLen)
				}
				
				i := args[0]
				index, ok := i.(*IntegerObject)

				if !ok {
					return t.vm.InitErrorObject(errors.TypeError, sourceLine, errors.WrongArgumentTypeFormat, classes.IntegerClass, args[0].Class().Name)
				}

				arr := receiver.(*ArrayObject)
				normalizedIndex := arr.normalizeIndex(index)

				if normalizedIndex == -1 {
					return NULL
				}

				// delete and slice

				deletedValue := arr.Elements[normalizedIndex]

				arr.Elements = append(arr.Elements[:normalizedIndex], arr.Elements[normalizedIndex+1:]...)

				return deletedValue

			},
		},
		{
			// Returns the value from the nested array, specified by one or more indices,
			// Returns `nil` if one of the intermediate values are `nil`.
			//
			// ```Ruby
			// [1 , 2].dig(-2)      #=> 1
			// [[], 2].dig(0, 1)    #=> nil
			// [[], 2].dig(0, 1, 2) #=> nil
			// [[1, 2, [3, [8, [9]]]], 4, 5].dig(0, 2, 1, 1, 0) #=> 9
			// [1, 2].dig(0, 1)     #=> TypeError: Expect target to be Diggable
			// ```
			//
			// @param index [Integer]...
			// @return [Object]
			Name: "dig",
			Fn: func(receiver Object, sourceLine int, t *Thread, args []Object, blockFrame *normalCallFrame) Object {
				if 	l, aLen := 1, len(args); l > aLen {
					return t.vm.InitErrorObject(errors.ArgumentError, sourceLine, errors.WrongNumberOfArgumentMore, l, aLen)
				}
				
				array := receiver.(*ArrayObject)
				value := array.dig(t, args, sourceLine)

				return value

			},
		},
		{
			// Loops through each element in the array, with the given block.
			// Returns self.
			// A block literal is required.
			//
			// ```ruby
			// a = ["a", "b", "c"]
			//
			// b = a.each do |e|
			//   puts(e + e)
			// end
			// #=> "aa"
			// #=> "bb"
			// #=> "cc"
			// puts b
			// #=> ["a", "b", "c"]
			// ```
			//
			// @param block literal
			// @return [Array]
			Name: "each",
			Fn: func(receiver Object, sourceLine int, t *Thread, args []Object, blockFrame *normalCallFrame) Object {
				if e, aLen := 0, len(args); e != aLen {
					return t.vm.InitErrorObject(errors.ArgumentError, sourceLine, errors.WrongNumberOfArgument, e, aLen)
				}
				
				if blockFrame == nil {
					return t.vm.InitErrorObject(errors.InternalError, sourceLine, errors.CantYieldWithoutBlockFormat)
				}

				arr := receiver.(*ArrayObject)
				if blockIsEmpty(blockFrame) {
					return arr
				}

				// If it's an empty array, pop the block's call frame
				if len(arr.Elements) == 0 {
					t.callFrameStack.pop()
				}

				for _, obj := range arr.Elements {
					t.builtinMethodYield(blockFrame, obj)
				}
				return arr

			},
		},
		// Works like #each, but passes the index of the element instead of the element itself.
		// Returns self.
		// A block literal is required.
		//
		// ```ruby
		// a = [:apple, :orange, :grape, :melon]
		//
		// b = a.each_index do |i|
		//   puts(i*i)
		// end
		// #=> 0
		// #=> 1
		// #=> 4
		// #=> 9
		// puts b
		// #=> ["a", "b", "c"]
		// ```
		//
		// @param block literal
		// @return [Array]
		{
			Name: "each_index",
			Fn: func(receiver Object, sourceLine int, t *Thread, args []Object, blockFrame *normalCallFrame) Object {
				if e, aLen := 0, len(args); e != aLen {
					return t.vm.InitErrorObject(errors.ArgumentError, sourceLine, errors.WrongNumberOfArgument, e, aLen)
				}
				
				if blockFrame == nil {
					return t.vm.InitErrorObject(errors.InternalError, sourceLine, errors.CantYieldWithoutBlockFormat)
				}

				arr := receiver.(*ArrayObject)
				if blockIsEmpty(blockFrame) {
					return arr
				}

				// If it's an empty array, pop the block's call frame
				if len(arr.Elements) == 0 {
					t.callFrameStack.pop()
				}

				for i := range arr.Elements {
					t.builtinMethodYield(blockFrame, t.vm.InitIntegerObject(i))
				}
				return arr

			},
		},
		{
			// A predicate method.
			// Returns if the array"s length is 0 or not.
			//
			// ```ruby
			// [1, 2, 3].empty? #=> false
			// [].empty?        #=> true
			// [[]].empty?      #=> false
			// ```
			//
			// @return [Boolean]
			Name: "empty?",
			Fn: func(receiver Object, sourceLine int, t *Thread, args []Object, blockFrame *normalCallFrame) Object {
				if e, aLen := 0, len(args); e != aLen {
					return t.vm.InitErrorObject(errors.ArgumentError, sourceLine, errors.WrongNumberOfArgument, e, aLen)
				}
				
				arr := receiver.(*ArrayObject)

				if arr.Len() == 0 {
					return TRUE
				}

				return FALSE

			},
		},
		{
			// Returns the first element of the array.
			// If a count 'n' is provided as an argument, it returns the array of the first n elements.
			//
			// ```ruby
			// [1, 2, 3].first                            #=> 1
			// [:apple, :orange, :grape, :melon].first    #=> "apple"
			// [:apple, :orange, :grape, :melon].first(2) #=> ["apple", "orange"]
			// ```
			//
			// @param count [Integer]
			// @return [Object]
			Name: "first",
			Fn: func(receiver Object, sourceLine int, t *Thread, args []Object, blockFrame *normalCallFrame) Object {
				aLen := len(args)
				if 	u := 1; u < aLen {
					return t.vm.InitErrorObject(errors.ArgumentError, sourceLine, errors.WrongNumberOfArgumentLess, u, aLen)
				}
				
				arr := receiver.(*ArrayObject)
				arrLength := len(arr.Elements)
				if arrLength == 0 {
					return NULL
				}

				if aLen == 0 {
					return arr.Elements[0]
				}

				arg, ok := args[0].(*IntegerObject)

				if !ok {
					return t.vm.InitErrorObject(errors.TypeError, sourceLine, errors.WrongArgumentTypeFormat, classes.IntegerClass, args[0].Class().Name)
				}

				if arg.value < 1 {
					return t.vm.InitErrorObject(errors.ArgumentError, sourceLine, errors.NegativeValue, arg.value)
				}

				if arrLength > arg.value {
					return t.vm.InitArrayObject(arr.Elements[:arg.value])
				}
				return arr

			},
		},
		{
			// Returns a new array that is a one-dimensional flattening of self.
			//
			// ```ruby
			// a = [ 1, 2, 3 ]
			// b = [ 4, 5, 6, [7, 8] ]
			// c = [ a, b, 9, 10 ] #=> [[1, 2, 3], [4, 5, 6, [7, 8]], 9, 10]
			// c.flatten #=> [1, 2, 3, 4, 5, 6, 7, 8, 9, 10]
			//
			// [[[1, 2], [[[3, 4]], [5, 6]]]].flatten
			// #=> [1, 2, 3, 4, 5, 6]
			// ```
			//
			// @return [Array]
			Name: "flatten",
			Fn: func(receiver Object, sourceLine int, t *Thread, args []Object, blockFrame *normalCallFrame) Object {
				if e, aLen := 0, len(args); e != aLen {
					return t.vm.InitErrorObject(errors.ArgumentError, sourceLine, errors.WrongNumberOfArgument, e, aLen)
				}
				
				arr := receiver.(*ArrayObject)
				newElements := arr.flatten()

				return t.vm.InitArrayObject(newElements)

			},
		},
		{
			// Returns a string by concatenating each element to string, separated by given separator.
			// If the array is nested, they will be flattened and then concatenated.
			// If separator is nil, it uses empty string.
			//
			// ```ruby
			// [ 1, 2, 3 ].join                #=> "123"
			// [[:h, :e, :l], [[:l], :o]].join #=> "hello"
			// [[:hello],{k: :v}].join         #=> 'hello{ k: "v" }'
			// [ 1, 2, 3 ].join("-")           #=> "1-2-3"
			// ```
			//
			// @param separator [String]
			// @return [String]
			Name: "join",
			Fn: func(receiver Object, sourceLine int, t *Thread, args []Object, blockFrame *normalCallFrame) Object {
				aLen := len(args)
				if l, u := 0, 1;l > aLen || u < aLen {
					return t.vm.InitErrorObject(errors.ArgumentError, sourceLine, errors.WrongNumberOfArgumentRange, l, u, aLen)
				}
				
				var sep string
				if aLen == 0 {
					sep = ""
				} else {
					arg, ok := args[0].(*StringObject)
					
					if !ok {
						return t.vm.InitErrorObject(errors.TypeError, sourceLine, errors.WrongArgumentTypeFormat, classes.StringClass, args[0].Class().Name)
					}
					
					sep = arg.value
				}
				
				arr := receiver.(*ArrayObject)
				elements := []string{}
				for _, e := range arr.flatten() {
					elements = append(elements, e.ToString())
				}

				return t.vm.InitStringObject(strings.Join(elements, sep))

			},
		},
		{
			// Returns the last element of the array.
			// If a count 'n' is provided as an argument, it returns the array of the last n elements.
			//
			// ```ruby
			// [1, 2, 3].last                            #=> 3
			// [:apple, :orange, :grape, :melon].last    #=> "melon"
			// [:apple, :orange, :grape, :melon].last(2) #=> ["grape", "melon"]
			// ```
			//
			// @param count [Integer]
			// @return [Object]
			Name: "last",
			Fn: func(receiver Object, sourceLine int, t *Thread, args []Object, blockFrame *normalCallFrame) Object {
				aLen := len(args)
				if 	u := 1; u < aLen {
					return t.vm.InitErrorObject(errors.ArgumentError, sourceLine, errors.WrongNumberOfArgumentLess, u, aLen)
				}

				arr := receiver.(*ArrayObject)
				arrLength := len(arr.Elements)

				if aLen == 0 {
					return arr.Elements[arrLength-1]
				}

				arg, ok := args[0].(*IntegerObject)

				if !ok {
					return t.vm.InitErrorObject(errors.TypeError, sourceLine, errors.WrongArgumentTypeFormat, classes.IntegerClass, args[0].Class().Name)
				}

				if arg.value < 1 {
					return t.vm.InitErrorObject(errors.ArgumentError, sourceLine, errors.NegativeValue, arg.value)
				}

				if arrLength > arg.value {
					return t.vm.InitArrayObject(arr.Elements[arrLength-arg.value : arrLength])
				}
				return arr

			},
		},
		{
			// Returns the length of the array.
			// The method does not take a block literal and is just to check the length of the array.
			//
			// ```ruby
			// [1, 2, 3].length #=> 3
			// ```
			//
			// @return [Integer]
			Name: "length",
			Fn: func(receiver Object, sourceLine int, t *Thread, args []Object, blockFrame *normalCallFrame) Object {
				if e, aLen := 0, len(args); e != aLen {
					return t.vm.InitErrorObject(errors.ArgumentError, sourceLine, errors.WrongNumberOfArgument, e, aLen)
				}
				
				arr := receiver.(*ArrayObject)
				return t.vm.InitIntegerObject(arr.Len())

			},
		},
		{
			// Loops through each element with the given block literal, and then returns the yielded elements as an array.
			// A block literal is required.
			//
			// ```ruby
			// a = ["a", "b", "c"]
			//
			// a.map do |e|
			//   e + e
			// end
			// #=> ["aa", "bb", "cc"]
			//
			// -------------------------
			//
			// a = [:apple, :orange, :lemon, :grape].map do |i|
			//   i + "s"
			// end
			// puts a
			// #=> ["apples", "oranges", "lemons", "grapes"]
			// ```
			//
			// @param block literal
			// @return [Array]
			Name: "map",
			Fn: func(receiver Object, sourceLine int, t *Thread, args []Object, blockFrame *normalCallFrame) Object {
				arr := receiver.(*ArrayObject)
				var elements = make([]Object, len(arr.Elements))

				if blockFrame == nil {
					return t.vm.InitErrorObject(errors.InternalError, sourceLine, errors.CantYieldWithoutBlockFormat)
				}

				// If it's an empty array, pop the block's call frame
				if len(arr.Elements) == 0 {
					t.callFrameStack.pop()
				}

				if blockIsEmpty(blockFrame) {
					for i := 0; i < len(arr.Elements); i++ {
						elements[i] = NULL
					}
				} else {
					for i, obj := range arr.Elements {
						result := t.builtinMethodYield(blockFrame, obj)
						elements[i] = result.Target
					}
				}

				return t.vm.InitArrayObject(elements)

			},
		},
		{
			// A destructive method.
			// Removes the last element in the array and returns it.
			//
			// ```ruby
			// a = [1, 2, 3]
			// a.pop #=> 3
			// a     #=> [1, 2]
			// ```
			//
			// @return [Object]
			Name: "pop",
			Fn: func(receiver Object, sourceLine int, t *Thread, args []Object, blockFrame *normalCallFrame) Object {
				if e, aLen := 0, len(args); e != aLen {
					return t.vm.InitErrorObject(errors.ArgumentError, sourceLine, errors.WrongNumberOfArgument, e, aLen)
				}
				
				arr := receiver.(*ArrayObject)
				return arr.pop()

			},
		},
		{
			// A destructive method.
			// Appends the given object to the array and returns the array.
			// One or more arguments can be passed to the method.
			// If no argument have been given, nothing will be added to the array,
			// and returns the unchanged array.
			// Even `nil` or empty strings `""` will be added to the array.
			//
			// ```ruby
			// a = [1, 2, 3]
			// a.push(4)       #=> [1, 2, 3, 4]
			// a.push(5, 6, 7) #=> [1, 2, 3, 4, 5, 6, 7]
			// a.push          #=> [1, 2, 3, 4, 5, 6, 7]
			// a               #=> [1, 2, 3, 4, 5, 6, 7]
			// a.push(nil, "") #=> [1, 2, 3, 4, 5, 6, 7, nil, ""]
			// ```
			//
			// @param object [Object]...
			// @return [Array]
			Name: "push",
			Fn: func(receiver Object, sourceLine int, t *Thread, args []Object, blockFrame *normalCallFrame) Object {

				arr := receiver.(*ArrayObject)
				return arr.push(args)

			},
		},
		{
			// Accumulates the given argument and the results from evaluating each elements
			// with the first block parameter of the given block.
			// Takes one block with two block arguments (less than two block arguments are meaningless).
			// The first block argument is to succeed the initial value or previous result,
			// and the second block arguments is to enumerate the elements of the array.
			// You can also pass an argument as an initial value.
			// If you do not pass an argument, the first element of collection is used as an initial value.
			//
			// ```ruby
			// a = [1, 2, 7]
			//
			// a.reduce do |sum, n|
			//   sum + n
			// end
			// #=> 10
			//
			// a.reduce(10) do |sum, n|
			//   sum + n
			// end
			// #=> 20
			//
			// a = ["this", "is", "a", "test!"]
			// a.reduce("Yes, ") do |prev, s|
			//   prev + s + " "
			// end
			// #=> "Yes, this is a test! "
			// ```
			//
			// @param initial value [Object], block literal with two block parameters
			// @return [Object]
			Name: "reduce",
			Fn: func(receiver Object, sourceLine int, t *Thread, args []Object, blockFrame *normalCallFrame) Object {
				aLen := len(args)
				if 	u := 1; u < aLen {
					return t.vm.InitErrorObject(errors.ArgumentError, sourceLine, errors.WrongNumberOfArgumentLess, u, aLen)
				}
				if blockFrame == nil {
					return t.vm.InitErrorObject(errors.InternalError, sourceLine, errors.CantYieldWithoutBlockFormat)
				}

				// If it's an empty array, pop the block's call frame
				arr := receiver.(*ArrayObject)
				if len(arr.Elements) == 0 {
					t.callFrameStack.pop()
				}

				if blockIsEmpty(blockFrame) {
					return NULL
				}

				var prev Object
				var start int
				switch aLen {
				case 0:
					prev = arr.Elements[0]
					start = 1
				case 1:
					prev = args[0]
					start = 0
				}

				for i := start; i < len(arr.Elements); i++ {
					result := t.builtinMethodYield(blockFrame, prev, arr.Elements[i])
					prev = result.Target
				}

				return prev

			},
		},
		{
			// Returns a new array containing self‘s elements in reverse order. Not destructive.
			//
			// ```ruby
			// a = [1, 2, 7]
			//
			// a.reverse #=> [7, 2, 1]
			// ```
			//
			// @return [Array]
			Name: "reverse",
			Fn: func(receiver Object, sourceLine int, t *Thread, args []Object, blockFrame *normalCallFrame) Object {
				if e, aLen := 0, len(args); e != aLen {
					return t.vm.InitErrorObject(errors.ArgumentError, sourceLine, errors.WrongNumberOfArgument, e, aLen)
				}
				
				arr := receiver.(*ArrayObject)
				return arr.reverse()

			},
		},
		{
			// Behaves as the same as #each, but traverses self in reverse order.
			// Returns self.
			// A block literal is required.
			//
			// ```ruby
			// a = [:a, :b, :c]
			//
			// a.reverse_each do |e|
			//   puts(e + e)
			// end
			// #=> "cc"
			// #=> "bb"
			// #=> "aa"
			// ```
			//
			// @param block literal
			// @return [Array]
			Name: "reverse_each",
			Fn: func(receiver Object, sourceLine int, t *Thread, args []Object, blockFrame *normalCallFrame) Object {
				if e, aLen := 0, len(args); e != aLen {
					return t.vm.InitErrorObject(errors.ArgumentError, sourceLine, errors.WrongNumberOfArgument, e, aLen)
				}
				
				if blockFrame == nil {
					return t.vm.InitErrorObject(errors.InternalError, sourceLine, errors.CantYieldWithoutBlockFormat)
				}

				arr := receiver.(*ArrayObject)
				if blockIsEmpty(blockFrame) {
					return arr
				}

				// If it's an empty array, pop the block's call frame
				if len(arr.Elements) == 0 {
					t.callFrameStack.pop()
				}

				reversedArr := arr.reverse()

				for _, obj := range reversedArr.Elements {
					t.builtinMethodYield(blockFrame, obj)
				}

				return reversedArr

			},
		},
		{
			// Returns a new rotated array from the self.
			// The method is not destructive.
			// If zero `0` is passed, it returns a new array that has been rotated 1 time to left (default).
			// If an optional positive integer `n` is passed, it returns a new array that has been rotated `n` times to left.
			//
			// ```ruby
			// a = [:a, :b, :c, :d]
			//
			// a.rotate    #=> ["b", "c", "d", "a"]
			// a.rotate(2) #=> ["c", "d", "a", "b"]
			// a.rotate(3) #=> ["d", "a", "b", "c"]
			// ```
			//
			// If an optional negative integer `-n` is passed, it returns a new array that has been rotated `n` times to right.
			//
			// ```ruby
			// a = [:a, :b, :c, :d]
			//
			// a.rotate(-1) #=> ["d", "a", "b", "c"]
			// ```
			//
			// @param index [Integer]
			// @return [Array]
			Name: "rotate",
			Fn: func(receiver Object, sourceLine int, t *Thread, args []Object, blockFrame *normalCallFrame) Object {
				aLen := len(args)
				if 	u := 1; u < aLen {
					return t.vm.InitErrorObject(errors.ArgumentError, sourceLine, errors.WrongNumberOfArgumentLess, u, aLen)
				}
				
				var rotate int
				arr := receiver.(*ArrayObject)
				rotArr := t.vm.InitArrayObject(arr.Elements)

				if aLen == 0 {
					rotate = 1
				} else {
					arg, ok := args[0].(*IntegerObject)
					if !ok {
						return t.vm.InitErrorObject(errors.TypeError, sourceLine, errors.WrongArgumentTypeFormat, classes.IntegerClass, args[0].Class().Name)
					}
					rotate = arg.value
				}

				if rotate < 0 {
					for i := 0; i > rotate; i-- {
						el := rotArr.pop()
						rotArr.unshift([]Object{el})
					}
				} else {
					for i := 0; i < rotate; i++ {
						el := rotArr.shift()
						rotArr.push([]Object{el})
					}
				}

				return rotArr

			},
		},
		{
			// Loops through each element with the given block literal that contains conditional expressions.
			// Returns a new array that contains elements that have been evaluated as `true` by the block.
			// A block literal is required.
			//
			// ```ruby
			// a = [1, 2, 3, 4, 5]
			//
			// a.select do |e|
			//   e + 1 > 3
			// end
			// #=> [3, 4, 5]
			// ```
			//
			// @param conditional block literal
			// @return [Array]
			Name: "select",
			Fn: func(receiver Object, sourceLine int, t *Thread, args []Object, blockFrame *normalCallFrame) Object {
				if e, aLen := 0, len(args); e != aLen {
					return t.vm.InitErrorObject(errors.ArgumentError, sourceLine, errors.WrongNumberOfArgument, e, aLen)
				}
				
				arr := receiver.(*ArrayObject)
				var elements []Object

				if blockFrame == nil {
					return t.vm.InitErrorObject(errors.InternalError, sourceLine, errors.CantYieldWithoutBlockFormat)
				}

				if blockIsEmpty(blockFrame) {
					return t.vm.InitArrayObject(elements)
				}

				// If it's an empty array, pop the block's call frame
				if len(arr.Elements) == 0 {
					t.callFrameStack.pop()
				}

				for _, obj := range arr.Elements {
					result := t.builtinMethodYield(blockFrame, obj)
					if result.Target.isTruthy() {
						elements = append(elements, obj)
					}
				}

				return t.vm.InitArrayObject(elements)

			},
		},
		{
			// A destructive method.
			// Removes the first element from the array and returns the removed element.
			//
			// ```ruby
			// a = [1, 2, 3]
			// a.shift #=> 1
			// a       #=> [2, 3]
			// ```
			//
			// @return [Object]
			Name: "shift",
			Fn: func(receiver Object, sourceLine int, t *Thread, args []Object, blockFrame *normalCallFrame) Object {
				if e, aLen := 0, len(args); e != aLen {
					return t.vm.InitErrorObject(errors.ArgumentError, sourceLine, errors.WrongNumberOfArgument, e, aLen)
				}

				arr := receiver.(*ArrayObject)
				return arr.shift()

			},
		},
		{
			// Return a sorted array
			//
			// ```ruby
			// a = [3, 2, 1]
			// a.sort #=> [1, 2, 3]
			// ```
			//
			// @return [Object]
			Name: "sort",
			Fn: func(receiver Object, sourceLine int, t *Thread, args []Object, blockFrame *normalCallFrame) Object {
				if len(args) != 0 {
					return t.vm.InitErrorObject(errors.ArgumentError, sourceLine, "Expect 0 argument. got=%d", len(args))
				}

				arr := receiver.(*ArrayObject)
				newArr := arr.copy().(*ArrayObject)
				sort.Sort(newArr)
				return newArr

			},
		},
		{
			// A destructive method.
			// Inserts one or more arguments at the first position of the array, and then returns the self.
			//
			// ```ruby
			// a = [1, 2]
			// a.unshift(0)             #=> [0, 1, 2]
			// a                        #=> [0, 1, 2]
			// a.unshift(:hello, :goby) #=> ["hello", "goby", 0, 1, 2]
			// a                        #=> ["hello", "goby", 0, 1, 2]
			// ```
			//
			// @param element [Object]
			// @return [Array]
			Name: "unshift",
			Fn: func(receiver Object, sourceLine int, t *Thread, args []Object, blockFrame *normalCallFrame) Object {
				arr := receiver.(*ArrayObject)
				return arr.unshift(args)

			},
		},
		{
			// Returns a new array that contains the elements pointed by zero or more indices given.
			// If no arguments have been passed, an empty array `[]` will be returned.
			// If the index is out of range, `nil` is used as the element.
			//
			// ```ruby
			// a = ["a", "b", "c"]
			// a.values_at(1)     #=> ["b"]
			// a.values_at(-1, 3) #=> ["c", nil]
			// a.values_at()      #=> []
			// ```
			//
			// @param index [Integer]...
			// @return [Array]
			Name: "values_at",
			Fn: func(receiver Object, sourceLine int, t *Thread, args []Object, blockFrame *normalCallFrame) Object {
				arr := receiver.(*ArrayObject)
				var elements = make([]Object, len(args))

				for i, arg := range args {
					index, ok := arg.(*IntegerObject)

					if !ok {
						return t.vm.InitErrorObject(errors.TypeError, sourceLine, errors.WrongArgumentTypeFormat, classes.IntegerClass, arg.Class().Name)
					}

					if index.value >= len(arr.Elements) {
						elements[i] = NULL
					} else if index.value < 0 && -index.value > len(arr.Elements) {
						elements[i] = NULL
					} else if index.value < 0 {
						elements[i] = arr.Elements[len(arr.Elements)+index.value]
					} else {
						elements[i] = arr.Elements[index.value]
					}
				}

				return t.vm.InitArrayObject(elements)

			},
		},
	}
}

// Internal functions ===================================================

// Functions for initialization -----------------------------------------

// InitArrayObject returns a new object with the given elemnts
func (vm *VM) InitArrayObject(elements []Object) *ArrayObject {
	return &ArrayObject{
		BaseObj:  &BaseObj{class: vm.TopLevelClass(classes.ArrayClass)},
		Elements: elements,
	}
}

func (vm *VM) initArrayClass() *RClass {
	ac := vm.initializeClass(classes.ArrayClass)
	ac.setBuiltinMethods(builtinArrayInstanceMethods(), false)
	ac.setBuiltinMethods(builtinArrayClassMethods(), true)
	vm.libFiles = append(vm.libFiles, "array.gb")
	vm.libFiles = append(vm.libFiles, "array_enumerator.gb")
	vm.libFiles = append(vm.libFiles, "lazy_enumerator.gb")
	return ac
}

// Polymorphic helper functions -----------------------------------------

// Value returns the elements from the object
func (a *ArrayObject) Value() interface{} {
	return a.Elements
}

// ToString returns the object's elements as the string format
func (a *ArrayObject) ToString() string {
	var out bytes.Buffer

	elements := []string{}
	for _, e := range a.Elements {
		_, isString := e.(*StringObject)
		if isString {
			elements = append(elements, "\""+e.ToString()+"\"")
		} else {
			elements = append(elements, e.ToString())
		}
	}

	out.WriteString("[")
	out.WriteString(strings.Join(elements, ", "))
	out.WriteString("]")

	return out.String()
}

// ToJSON returns the object's elements as the JSON string format
func (a *ArrayObject) ToJSON(t *Thread) string {
	var out bytes.Buffer
	elements := []string{}
	for _, e := range a.Elements {
		elements = append(elements, e.ToJSON(t))
	}

	out.WriteString("[")
	out.WriteString(strings.Join(elements, ", "))
	out.WriteString("]")

	return out.String()
}

// concatenateCopies returns a array composed of N copies of the array
func (a *ArrayObject) concatenateCopies(t *Thread, n *IntegerObject) Object {
	aLen := len(a.Elements)
	result := make([]Object, 0, aLen*n.value)

	for i := 0; i < n.value; i++ {
		result = append(result, a.Elements...)
	}

	return t.vm.InitArrayObject(result)
}

// recursive indexed access - see ArrayObject#dig documentation.
func (a *ArrayObject) dig(t *Thread, keys []Object, sourceLine int) Object {
	currentKey := keys[0]
	intCurrentKey, ok := currentKey.(*IntegerObject)

	if !ok {
		return t.vm.InitErrorObject(errors.TypeError, sourceLine, errors.WrongArgumentTypeFormat, classes.IntegerClass, currentKey.Class().Name)
	}

	normalizedIndex := a.normalizeIndex(intCurrentKey)

	if normalizedIndex == -1 {
		return NULL
	}

	nextKeys := keys[1:]
	currentValue := a.Elements[normalizedIndex]

	if len(nextKeys) == 0 {
		return currentValue
	}

	diggableCurrentValue, ok := currentValue.(Diggable)

	if !ok {
		return t.vm.InitErrorObject(errors.TypeError, sourceLine, "Expect target to be Diggable, got %s", currentValue.Class().Name)
	}

	return diggableCurrentValue.dig(t, nextKeys, sourceLine)
}

// Retrieves an object in an array using Integer index; common to `[]` and `at()`.
func (a *ArrayObject) index(t *Thread, args []Object, sourceLine int) Object {
	aLen := len(args)
	if l, u := 1, 2;l > aLen || u < aLen {
		return t.vm.InitErrorObject(errors.ArgumentError, sourceLine, errors.WrongNumberOfArgumentRange, l, u, aLen)
	}
	
	i := args[0]
	index, ok := i.(*IntegerObject)
	arrLength := a.Len()

	if !ok {
		return t.vm.InitErrorObject(errors.TypeError, sourceLine, errors.WrongArgumentTypeFormat, classes.IntegerClass, args[0].Class().Name)
	}

	if index.value < 0 && index.value < -arrLength {
		return t.vm.InitErrorObject(errors.ArgumentError, sourceLine, errors.TooSmallIndexValue, index.value, -arrLength)
	}

	/* Validation for the second argument if exists */
	if aLen == 2 {
		j := args[1]
		count, ok := j.(*IntegerObject)

		if !ok {
			return t.vm.InitErrorObject(errors.TypeError, sourceLine, errors.WrongArgumentTypeFormat, classes.IntegerClass, args[1].Class().Name)
		}
		if count.value < 0 {
			return t.vm.InitErrorObject(errors.ArgumentError, sourceLine, errors.NegativeSecondValue, count.value)
		}

		/*
		 *  This condition meets the special case (Don't know why ~ ? Ask Ruby or try it on irb!):
		 *
		 *  a = [1, 2, 3, 4, 5]
		 *  a[5, 5] #=> []
		 */
		if index.value > 0 && index.value == arrLength {
			return t.vm.InitArrayObject([]Object{})
		}
	}

	/* Start Indexing */
	normalizedIndex := a.normalizeIndex(index)
	if normalizedIndex == -1 {
		return NULL
	}

	if aLen == 2 {
		j := args[1]
		count, _ := j.(*IntegerObject)

		if normalizedIndex+count.value > arrLength {
			return t.vm.InitArrayObject(a.Elements[normalizedIndex:])
		}
		return t.vm.InitArrayObject(a.Elements[normalizedIndex : normalizedIndex+count.value])
	}

	return a.Elements[normalizedIndex]
}

// flatten returns a array of Objects that is one-dimensional flattening of Elements
func (a *ArrayObject) flatten() []Object {
	var result []Object

	for _, e := range a.Elements {
		arr, isArray := e.(*ArrayObject)
		if isArray {
			result = append(result, arr.flatten()...)
		} else {
			result = append(result, e)
		}
	}

	return result
}

// Len returns the length of array's elements
func (a *ArrayObject) Len() int {
	return len(a.Elements)
}

// Swap is one of the required method to fulfill sortable interface
func (a *ArrayObject) Swap(i, j int) {
	a.Elements[i], a.Elements[j] = a.Elements[j], a.Elements[i]
}

// Less is one of the required method to fulfill sortable interface
func (a *ArrayObject) Less(i, j int) bool {
	leftObj, rightObj := a.Elements[i], a.Elements[j]
	switch leftObj := leftObj.(type) {
	case Numeric:
		return leftObj.lessThan(rightObj)
	case *StringObject:
		right, ok := rightObj.(*StringObject)

		if ok {
			return leftObj.value < right.value
		}

		return false
	default:
		return false
	}
}

// normalizes the index to the Ruby-style:
//
// 1. if the index is between o and the index length, returns the index
// 2. if it's a negative value (within bounds), returns the normalized positive version
// 3. if it's out of bounds (either positive or negative), returns -1
func (a *ArrayObject) normalizeIndex(objectIndex *IntegerObject) int {
	aLength := len(a.Elements)
	index := objectIndex.value

	// out of bounds

	if index >= aLength {
		return -1
	}

	if index < 0 && -index > aLength {
		return -1
	}

	// within bounds

	if index < 0 {
		return aLength + index
	}

	return index
}

// pop removes the last element in the array and returns it
func (a *ArrayObject) pop() Object {
	if len(a.Elements) < 1 {
		return NULL
	}

	value := a.Elements[len(a.Elements)-1]
	a.Elements = a.Elements[:len(a.Elements)-1]
	return value
}

// push appends given object into array and returns the array object
func (a *ArrayObject) push(objs []Object) *ArrayObject {
	a.Elements = append(a.Elements, objs...)
	return a
}

// returns a reversed copy of the passed array
func (a *ArrayObject) reverse() *ArrayObject {
	arrLen := len(a.Elements)
	reversedArrElems := make([]Object, arrLen)

	for i, element := range a.Elements {
		reversedArrElems[arrLen-i-1] = element
	}

	newArr := &ArrayObject{
		BaseObj:  &BaseObj{class: a.class},
		Elements: reversedArrElems,
	}

	return newArr
}

// shift removes the first element in the array and returns it
func (a *ArrayObject) shift() Object {
	if len(a.Elements) < 1 {
		return NULL
	}

	value := a.Elements[0]
	a.Elements = a.Elements[1:]
	return value
}

// copy returns the duplicate of the Array object
func (a *ArrayObject) copy() Object {
	e := make([]Object, len(a.Elements))

	copy(e, a.Elements)

	newArr := &ArrayObject{
		BaseObj:  &BaseObj{class: a.class},
		Elements: e,
	}

	return newArr
}

// unshift inserts an element in the first position of the array
func (a *ArrayObject) unshift(objs []Object) *ArrayObject {
	a.Elements = append(objs, a.Elements...)
	return a
}<|MERGE_RESOLUTION|>--- conflicted
+++ resolved
@@ -247,11 +247,7 @@
 					// Negative index value too small
 					if indexValue < 0 {
 						if arr.normalizeIndex(index) == -1 {
-<<<<<<< HEAD
-							return t.vm.InitErrorObject(errors.ArgumentError, sourceLine, "Index value %d too small for array. minimum: %d", indexValue, -arr.Len())
-=======
 							return t.vm.InitErrorObject(errors.ArgumentError, sourceLine, errors.TooSmallIndexValue, indexValue, -arr.length())
->>>>>>> 4793007d
 						}
 						indexValue = arr.normalizeIndex(index)
 					}
@@ -313,11 +309,7 @@
 				// Negative index value condition
 				if indexValue < 0 {
 					if len(arr.Elements) < -indexValue {
-<<<<<<< HEAD
-						return t.vm.InitErrorObject(errors.ArgumentError, sourceLine, "Index value %d too small for array. minimum: %d", indexValue, -arr.Len())
-=======
 						return t.vm.InitErrorObject(errors.ArgumentError, sourceLine, errors.TooSmallIndexValue, indexValue, -arr.length())
->>>>>>> 4793007d
 					}
 					arr.Elements[len(arr.Elements)+indexValue] = args[1]
 					return arr.Elements[len(arr.Elements)+indexValue]
