--- conflicted
+++ resolved
@@ -836,14 +836,8 @@
 				} else if len(args) == 1 {
 					arg, ok := args[0].(*StringObject)
 
-<<<<<<< HEAD
-					elements := []string{}
-					for _, e := range arr.flatten() {
-						elements = append(elements, e.ToString())
-=======
 					if !ok {
 						return t.vm.InitErrorObject(errors.TypeError, sourceLine, errors.WrongArgumentTypeFormat, classes.StringClass, args[0].Class().Name)
->>>>>>> ecc65a8f
 					}
 
 					sep = arg.value
@@ -1365,11 +1359,7 @@
 // InitArrayObject returns a new object with the given elemnts
 func (vm *VM) InitArrayObject(elements []Object) *ArrayObject {
 	return &ArrayObject{
-<<<<<<< HEAD
-		BaseObj:  &BaseObj{class: vm.topLevelClass(classes.ArrayClass)},
-=======
 		BaseObj:  &BaseObj{class: vm.TopLevelClass(classes.ArrayClass)},
->>>>>>> ecc65a8f
 		Elements: elements,
 	}
 }
