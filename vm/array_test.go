package vm

import (
	"testing"
)

func TestArrayClassSuperclass(t *testing.T) {
	tests := []struct {
		input    string
		expected string
	}{
		{`Array.class.name`, "Class"},
		{`Array.superclass.name`, "Object"},
	}
	
	for i, tt := range tests {
		v := initTestVM()
		evaluated := v.testEval(t, tt.input, getFilename())
		VerifyExpected(t, i, evaluated, tt.expected)
		v.checkCFP(t, i, 0)
		v.checkSP(t, i, 1)
	}
}

func TestArrayEvaluation(t *testing.T) {
	input := `
	[1, "234", true]
	`
	
	vm := initTestVM()
	evaluated := vm.testEval(t, input, getFilename())
	vm.checkCFP(t, 0, 0)
	
	arr, ok := evaluated.(*ArrayObject)
	if !ok {
		t.Fatalf("Expect evaluated value to be an array. got=%T", evaluated)
	}
	
	VerifyExpected(t, 0, arr.Elements[0], 1)
	VerifyExpected(t, 0, arr.Elements[1], "234")
	VerifyExpected(t, 0, arr.Elements[2], true)
}

func TestArrayComparison(t *testing.T) {
	tests := []struct {
		input    string
		expected interface{}
	}{
		{`[1, "String", true, 2..5] == 123`, false},
		{`[1, "String", true, 2..5] == "123"`, false},
		{`[1, "String", true, 2..5] == "124"`, false},
		{`[1, "String", true, 2..5] == (1..3)`, false},
		{`[1, "String", true, 2..5] == { a: 1, b: 2 }`, false},
		{`[1, "String", true, 2..5] == [1, "String", true, 2..5]`, true},
		{`[1, "String", true, 2..5] == [1, "String", false, 2..5]`, false},
		{`[1, "String", true, 2..5] == ["String", 1, false, 2..5]`, false}, // Array has order issue
		{`[1, { a: 1, b: 2 }, "Goby" ] == [1, { a: 1, b: 2 }, "Goby"]`, true},
		{`[1, { a: 1, b: 2 }, "Goby" ] == [1, { b: 2, a: 1 }, "Goby"]`, true},
		{`[1, { a: 1, b: 2 }, "Goby" ] == [1, { a: 1, b: 2, c: 3 }, "Goby"]`, false}, // Array of hash has no order issue
		{`[1, { a: 1, b: 2 }, "Goby" ] == [1, { a: 2, b: 2, a: 1 }, "Goby"]`, true},  // Array of hash key will be overwritten if duplicated
		{`[1, "String", true, 2..5] == Integer`, false},
		{`[1, "String", true, 2..5] != 123`, true},
		{`[1, "String", true, 2..5] != "123"`, true},
		{`[1, "String", true, 2..5] != "124"`, true},
		{`[1, "String", true, 2..5] != (1..3)`, true},
		{`[1, "String", true, 2..5] != { a: 1, b: 2 }`, true},
		{`[1, "String", true, 2..5] != [1, "String", true, 2..5]`, false},
		{`[1, "String", true, 2..5] != [1, "String", false, 2..5]`, true},
		{`[1, "String", true, 2..5] != ["String", 1, false, 2..5]`, true}, // Array has order issue
		{`[1, { a: 1, b: 2 }, "Goby" ] != [1, { a: 1, b: 2 }, "Goby"]`, false},
		{`[1, { a: 1, b: 2 }, "Goby" ] != [1, { b: 2, a: 1 }, "Goby"]`, false},
		{`[1, { a: 1, b: 2 }, "Goby" ] != [1, { a: 1, b: 2, c: 3 }, "Goby"]`, true},  // Array of hash has no order issue
		{`[1, { a: 1, b: 2 }, "Goby" ] != [1, { a: 2, b: 2, a: 1 }, "Goby"]`, false}, // Array of hash key will be overwritten if duplicated
		{`[1, "String", true, 2..5] != Integer`, true},
	}
	
	for i, tt := range tests {
		vm := initTestVM()
		evaluated := vm.testEval(t, tt.input, getFilename())
		VerifyExpected(t, i, evaluated, tt.expected)
		vm.checkCFP(t, i, 0)
		vm.checkSP(t, i, 1)
	}
}

func TestArrayIndex(t *testing.T) {
	tests := []struct {
		input    string
		expected interface{}
	}{
		{`
			[][1]
		`, nil},
		{`
			[1, 2, 3][100]
		`, nil},
		{`
			[1, 2, 10, 5][2]
		`, 10},
		{`
			[1, "a", 10, 5][1]
		`, "a"},
		{`
		    [1, "a", 10, "b"][-2]
		`, 10},
		{`
			a = [1, "a", 10, 5]
			a[0]
		`, 1},
		{`
			a = [1, "a", 10, 5]
			a[2] = a[1]
			a[2]
		`, "a"},
		{`
			a = [1, "a", 10, 5]
			a[-2] = a[1]
			a[-2]
		`, "a"},
		{`
			a = [1, "a", 10, 5]
			a[-4] = a[1]
			a[-4]
		`, "a"},
		{`
			a = []
			a[10] = 100
			a[10]
		`, 100},
		{`
			a = []
			a[10] = 100
			a[0]
		`, nil},
		{`
			a = [1, 2 ,3 ,5 , 10]
			a[0] = a[1] + a[2] + a[3] * a[4]
			a[0]
		`, 55},
		{`
			code = []
			code[100] = 'Continue'
			code[101] = 'Switching Protocols'
			code[102] = 'Processing'
			code[200] = 'OK'
			code.to_s
		`, `[nil, nil, nil, nil, nil, nil, nil, nil, nil, nil, nil, nil, nil, nil, nil, nil, nil, nil, nil, nil, nil, nil, nil, nil, nil, nil, nil, nil, nil, nil, nil, nil, nil, nil, nil, nil, nil, nil, nil, nil, nil, nil, nil, nil, nil, nil, nil, nil, nil, nil, nil, nil, nil, nil, nil, nil, nil, nil, nil, nil, nil, nil, nil, nil, nil, nil, nil, nil, nil, nil, nil, nil, nil, nil, nil, nil, nil, nil, nil, nil, nil, nil, nil, nil, nil, nil, nil, nil, nil, nil, nil, nil, nil, nil, nil, nil, nil, nil, nil, nil, "Continue", "Switching Protocols", "Processing", nil, nil, nil, nil, nil, nil, nil, nil, nil, nil, nil, nil, nil, nil, nil, nil, nil, nil, nil, nil, nil, nil, nil, nil, nil, nil, nil, nil, nil, nil, nil, nil, nil, nil, nil, nil, nil, nil, nil, nil, nil, nil, nil, nil, nil, nil, nil, nil, nil, nil, nil, nil, nil, nil, nil, nil, nil, nil, nil, nil, nil, nil, nil, nil, nil, nil, nil, nil, nil, nil, nil, nil, nil, nil, nil, nil, nil, nil, nil, nil, nil, nil, nil, nil, nil, nil, nil, nil, nil, nil, nil, nil, nil, nil, nil, nil, nil, "OK"]`},
	}
	
	for i, tt := range tests {
		v := initTestVM()
		evaluated := v.testEval(t, tt.input, getFilename())
		VerifyExpected(t, i, evaluated, tt.expected)
		v.checkCFP(t, i, 0)
		v.checkSP(t, i, 1)
	}
}

func TestArrayIndexFail(t *testing.T) {
	testsFail := []errorTestCase{
		{`
			a = [1, 2, 3, 4, 5, 6, 7, 8, 9, 10]
			a[-11] = 123
		`, "ArgumentError: Index value -11 too small for array. minimum: -10", 1},
		{`
		    [1, "a", 10, "b"][-5]
		`, "ArgumentError: Index value -5 too small for array. minimum: -4", 1},
	}
	
	for i, tt := range testsFail {
		v := initTestVM()
		evaluated := v.testEval(t, tt.input, getFilename())
		checkErrorMsg(t, i, evaluated, tt.expected)
		v.checkCFP(t, i, tt.expectedCFP)
		v.checkSP(t, i, 1)
	}
}

func TestArrayIndexWithSuccessiveValues(t *testing.T) {
	tests := []struct {
		input    string
		expected []interface{}
	}{
		{`
			a = [1, 2, 3, 4, 5]
			a[1, 0]
		`, []interface{}{}},
		{`
			a = [1, 2, 3, 4, 5]
			a[1, 1]
		`, []interface{}{2}},
		{`
			a = [1, 2, 3, 4, 5]
			a[1, 3]
		`, []interface{}{2, 3, 4}},
		{`
			a = [1, 2, 3, 4, 5]
			a[1, 5]
		`, []interface{}{2, 3, 4, 5}},
		{`
			a = [1, 2, 3, 4, 5]
			a[-5, 1]
		`, []interface{}{1}},
		{`
			a = [1, 2, 3, 4, 5]
			a[-5, 5]
		`, []interface{}{1, 2, 3, 4, 5}},
		{`
			a = [1, 2, 3, 4, 5]
			a[1, 10]
		`, []interface{}{2, 3, 4, 5}},
		{`
			a = [1, 2, 3, 4, 5]
			a[3, 1]
		`, []interface{}{4}},
		{`
			a = [1, 2, 3, 4, 5]
			a[3, 2]
		`, []interface{}{4, 5}},
		{`
			a = [1, 2, 3, 4, 5]
			a[3, 3]
		`, []interface{}{4, 5}},
		{`
			a = [1, 2, 3, 4, 5]
			a[4, 4]
		`, []interface{}{5}},
		{`
			a = [1, 2, 3, 4, 5]
			a[5, 5]
		`, []interface{}{}},
		{`
			a = [1, 2, 3, 4, 5, 6, 7, 8, 9, 10]
			a[3, 0]
		`, []interface{}{}},
		{`
			a = [1, 2, 3, 4, 5, 6, 7, 8, 9, 10]
			a[3, 1]
		`, []interface{}{4}},
		{`
			a = [1, 2, 3, 4, 5, 6, 7, 8, 9, 10]
			a[3, 3]
		`, []interface{}{4, 5, 6}},
		{`
			a = [1, 2, 3, 4, 5, 6, 7, 8, 9, 10]
			a[3, 5]
		`, []interface{}{4, 5, 6, 7, 8}},
		{`
			a = [1, 2, 3, 4, 5, 6, 7, 8, 9, 10]
			a[3, 7]
		`, []interface{}{4, 5, 6, 7, 8, 9, 10}},
		{`
			a = [1, 2, 3, 4, 5, 6, 7, 8, 9, 10]
			a[3, 10]
		`, []interface{}{4, 5, 6, 7, 8, 9, 10}},
		{`
			a = [1, 2, 3, 4, 5, 6, 7, 8, 9, 10]
			a[-7, 1]
		`, []interface{}{4}},
		{`
			a = [1, 2, 3, 4, 5, 6, 7, 8, 9, 10]
			a[-7, 3]
		`, []interface{}{4, 5, 6}},
		{`
			a = [1, 2, 3, 4, 5, 6, 7, 8, 9, 10]
			a[-7, 5]
		`, []interface{}{4, 5, 6, 7, 8}},
		{`
			a = [1, 2, 3, 4, 5, 6, 7, 8, 9, 10]
			a[-7, 7]
		`, []interface{}{4, 5, 6, 7, 8, 9, 10}},
		{`
			a = [1, 2, 3, 4, 5, 6, 7, 8, 9, 10]
			a[-7, 10]
		`, []interface{}{4, 5, 6, 7, 8, 9, 10}},
		{`
			a = [1, 2, 3, 4, 5, 6, 7, 8, 9, 10]
			a[2, 3] = [1, 2, 3, 4, 5]
		`, []interface{}{1, 2, 3, 4, 5}},
		{`
			a = [1, 2, 3, 4, 5, 6, 7, 8, 9, 10]
			a[2, 3] = [1, 2, 3, 4, 5]
			a
		`, []interface{}{1, 2, 1, 2, 3, 4, 5, 6, 7, 8, 9, 10}},
		{`
			a = [1, 2, 3, 4, 5, 6, 7, 8, 9, 10]
			a[1, 7] = [1, 2, 3]
			a
		`, []interface{}{1, 1, 2, 3, 9, 10}},
		{`
			a = [1, 2, 3, 4, 5, 6, 7, 8, 9, 10]
			a[-5, 3] = [2, 4, 6, 8, 10]
			a
		`, []interface{}{1, 2, 3, 4, 5, 2, 4, 6, 8, 10, 9, 10}},
		{`
			a = [1, 2, 3, 4, 5, 6, 7, 8, 9, 10]
			a[5, 6] = 123
			a
		`, []interface{}{1, 2, 3, 4, 5, 123}},
		{`
			a = [1, 2, 3, 4, 5, 6, 7, 8, 9, 10]
			a[5, 0] = 123
			a
		`, []interface{}{1, 2, 3, 4, 5, 123, 6, 7, 8, 9, 10}},
		{`
			a = [1, 2, 3, 4, 5, 6, 7, 8, 9, 10]
			a[-7, 2] = "@Maxwell-Alexius is solving issue #403"
			a
		`, []interface{}{1, 2, 3, "@Maxwell-Alexius is solving issue #403", 6, 7, 8, 9, 10}},
		{`
			a = [1, 2, 3, 4, 5]
			a[5, 123] = 123
			a
		`, []interface{}{1, 2, 3, 4, 5, 123}},
		{`
			a = [1, 2, 3, 4, 5]
			a[1, 0] = 555
			a
		`, []interface{}{1, 555, 2, 3, 4, 5}},
		{`
			a = [1, 2, 3, 4, 5]
			a[5, 123] = [1, 2, 3]
			a
		`, []interface{}{1, 2, 3, 4, 5, 1, 2, 3}},
		{`
			a = [1, 2, 3, 4, 5]
			a[10, 123] = 123
			a
		`, []interface{}{1, 2, 3, 4, 5, nil, nil, nil, nil, nil, 123}},
		{`
			a = [1, 2, 3, 4, 5]
			a[10, 123] = [1, 2, 3]
			a
		`, []interface{}{1, 2, 3, 4, 5, nil, nil, nil, nil, nil, 1, 2, 3}},
		{`
			a = [1, 2, 3, 4, 5]
			a[10, 123] = "@Maxwell-Alexius is solving issue #403 which have tons of feature"
			a
		`, []interface{}{1, 2, 3, 4, 5, nil, nil, nil, nil, nil, "@Maxwell-Alexius is solving issue #403 which have tons of feature"}},
	}
	
	for i, tt := range tests {
		vm := initTestVM()
		evaluated := vm.testEval(t, tt.input, getFilename())
		verifyArrayObject(t, i, evaluated, tt.expected)
		vm.checkCFP(t, i, 0)
		vm.checkSP(t, i, 1)
	}
}

func TestArrayIndexWithSuccessiveValuesNullCases(t *testing.T) {
	tests := []struct {
		input    string
		expected interface{}
	}{
		{`
			a = [1, 2, 3, 4, 5]
			a[6, 5] # Range exceeded
		`, nil},
	}
	
	for i, tt := range tests {
		v := initTestVM()
		evaluated := v.testEval(t, tt.input, getFilename())
		VerifyExpected(t, i, evaluated, tt.expected)
		v.checkCFP(t, i, 0)
		v.checkSP(t, i, 1)
	}
}

func TestArrayIndexWithSuccessiveValuesFail(t *testing.T) {
	testsFail := []errorTestCase{
		{`
			a = [1, 2, 3, 4, 5]
			a["1", 5]
		`, "TypeError: Expect argument to be Integer. got: String", 1},
		{`
			a = [1, 2, 3, 4, 5]
			a[1, "5"]
		`, "TypeError: Expect argument to be Integer. got: String", 1},
		{`
			a = [1, 2, 3, 4, 5]
			a[1, 3, 5]
		`, "ArgumentError: Expect 1 to 2 argument(s). got: 3", 1},
		{`
			a = [1, 2, 3, 4, 5]
			a[1, 3, 5, 7, 9]
		`, "ArgumentError: Expect 1 to 2 argument(s). got: 5", 1},
		{`
			a = [1, 2, 3, 4, 5]
			a[]
		`, "ArgumentError: Expect 1 to 2 argument(s). got: 0", 1},
		{`
			a = [1, 2, 3, 4, 5, 6, 7, 8, 9, 10]
			a[1, "5"] = 6
		`, "TypeError: Expect argument to be Integer. got: String", 1},
		{`
			a = [1, 2, 3, 4, 5, 6, 7, 8, 9, 10]
			a[1, "5", 6] = 123
		`, "ArgumentError: Expect 2 to 3 argument(s). got: 4", 1},
		{`
			a = [1, 2, 3, 4, 5]
			a[-6, 5]
		`, "ArgumentError: Index value -6 too small for array. minimum: -5", 1},
		{`
			a = [1, 2, 3, 4, 5, 6, 7, 8, 9, 10]
			a[1, -3] = [1, 2, 3, 4, 5]
		`, "ArgumentError: Expect second argument to be positive value. got: -3", 1},
		{`
			a = [1, 2, 3, 4, 5]
			a[-1, -1] = 555
		`, "ArgumentError: Expect second argument to be positive value. got: -1", 1},
		{`
			a = [1, 2, 3, 4, 5]
			a[6, -1] = 555
		`, "ArgumentError: Expect second argument to be positive value. got: -1", 1},
		{`
			a = [1, 2, 3, 4, 5, 6, 7, 8, 9, 10]
			a[-11, 2] = [1, 2, 3, 4, 5]
		`, "ArgumentError: Index value -11 too small for array. minimum: -10", 1},
		{`
			a = [1, 2, 3, 4, 5, 6, 7, 8, 9, 10]
			a[3, -1]
		`, "ArgumentError: Expect second argument to be positive value. got: -1", 1},
		{`
			a = [1, 2, 3, 4, 5, 6, 7, 8, 9, 10]
			a[-1, -4] # Both negative case
		`, "ArgumentError: Expect second argument to be positive value. got: -4", 1},
	}
	
	for i, tt := range testsFail {
		v := initTestVM()
		evaluated := v.testEval(t, tt.input, getFilename())
		checkErrorMsg(t, i, evaluated, tt.expected)
		v.checkCFP(t, i, tt.expectedCFP)
		v.checkSP(t, i, 1)
	}
}

func TestArrayAnyMethod(t *testing.T) {
	tests := []struct {
		input    string
		expected interface{}
	}{
		{`
			[1, 2, 3].any? do |e|
			  e == 2
			end
		`, true},
		{`
			[1, 2, 3].any? do |e|
			  e
			end
		`, true},
		{`
			[1, 2, 3].any? do |e|
			  e == 5
			end
		`, false},
		{`
			[1, 2, 3].any? do |e|
			  nil
			end
		`, false},
		{`
			[].any? do |e|
			  true
			end
		`, false},
		// cases for providing an empty block
		{`
			[1, 2, 3].any? do end
		`, false},
		{`
			[1, 2, 3].any? do |i| end
		`, false},
		{`
			[].any? do end
		`, false},
		{`
			[].any? do |i| end
		`, false},
	}
	
	for i, tt := range tests {
		v := initTestVM()
		evaluated := v.testEval(t, tt.input, getFilename())
		VerifyExpected(t, i, evaluated, tt.expected)
		v.checkCFP(t, i, 0)
		v.checkSP(t, i, 1)
	}
}

func TestArrayAnyMethodFail(t *testing.T) {
	testsFail := []errorTestCase{
		{`[].any?`, "InternalError: Can't yield without a block", 1},
	}
	
	for i, tt := range testsFail {
		v := initTestVM()
		evaluated := v.testEval(t, tt.input, getFilename())
		checkErrorMsg(t, i, evaluated, tt.expected)
		v.checkCFP(t, i, tt.expectedCFP)
		v.checkSP(t, i, 1)
	}
}

func TestArrayAtMethod(t *testing.T) {
	tests := []struct {
		input    string
		expected interface{}
	}{
		{`
			[].at(1)
		`, nil},
		{`
			[1, 2, 10, 5].at(2)
		`, 10},
		{`
			[1, "a", 10, 5].at(1)
		`, "a"},
		{`
			[1, "a", 10, 5].at(4)
		`, nil},
		{`
			[1, "a", 10, 5].at(-2)
		`, 10},
		{`
			a = [1, "a", 10, 5]
			a.at(0)
		`, 1},
		{`
			a = [1, "a", 10, 5]
			a[2] = a.at(1)
			a[2]
		`, "a"},
		{`
			a = [1, 2, 3, 5, 10]
			a[0] = a.at(1) + a.at(2) + a.at(3) * a.at(4)
			a.at(0)
		`, 55},
	}
	
	for i, tt := range tests {
		v := initTestVM()
		evaluated := v.testEval(t, tt.input, getFilename())
		VerifyExpected(t, i, evaluated, tt.expected)
		v.checkCFP(t, i, 0)
		v.checkSP(t, i, 1)
	}
}

func TestArrayAtMethodFail(t *testing.T) {
	testsFail := []errorTestCase{
		{`[1, 2, 3].at`, "ArgumentError: Expect 1 argument(s). got: 0", 1},
		{`[1, 2, 3].at(2, 3)`, "ArgumentError: Expect 1 argument(s). got: 2", 1},
		{`[1, 2, 3].at(true)`, "TypeError: Expect argument to be Integer. got: Boolean", 1},
		{`[1, 2, 3].at(1..3)`, "TypeError: Expect argument to be Integer. got: Range", 1},
		{`[1, "a", 10, 5].at(-5)`, "ArgumentError: Index value -5 too small for array. minimum: -4", 1},
	}
	
	for i, tt := range testsFail {
		v := initTestVM()
		evaluated := v.testEval(t, tt.input, getFilename())
		checkErrorMsg(t, i, evaluated, tt.expected)
		v.checkCFP(t, i, tt.expectedCFP)
		v.checkSP(t, i, 1)
	}
}

func TestArrayClearMethod(t *testing.T) {
	tests := []struct {
		input    string
		expected []interface{}
	}{
		{`
		a = [1, 2, 3]
		a.clear
		`, []interface{}{}},
		{`
		a = []
		a.clear
		`, []interface{}{}},
	}
	
	for i, tt := range tests {
		vm := initTestVM()
		evaluated := vm.testEval(t, tt.input, getFilename())
		verifyArrayObject(t, i, evaluated, tt.expected)
		vm.checkCFP(t, i, 0)
		vm.checkSP(t, i, 1)
	}
}

func TestArrayClearMethodFail(t *testing.T) {
	testsFail := []errorTestCase{
		{`['Maxwell', 'Alexius'].clear(123)`, "ArgumentError: Expect 0 argument(s). got: 1", 1},
		{`['Taipei', 101].clear(1, 0, 1)`, "ArgumentError: Expect 0 argument(s). got: 3", 1},
	}
	
	for i, tt := range testsFail {
		v := initTestVM()
		evaluated := v.testEval(t, tt.input, getFilename())
		checkErrorMsg(t, i, evaluated, tt.expected)
		v.checkCFP(t, i, tt.expectedCFP)
		v.checkSP(t, i, 1)
	}
}

func TestArrayConcatMethod(t *testing.T) {
	tests := []struct {
		input    string
		expected []interface{}
	}{
		{`
		a = [1, 2]
		a.concat([3], [4])
		`, []interface{}{1, 2, 3, 4}},
		{`
		a = []
		a.concat([1], [2], ["a", "b"], [3], [4])
		`, []interface{}{1, 2, "a", "b", 3, 4}},
		{`
		a = [1, 2]
		a.concat()
		`, []interface{}{1, 2}},
	}
	
	for i, tt := range tests {
		vm := initTestVM()
		evaluated := vm.testEval(t, tt.input, getFilename())
		verifyArrayObject(t, i, evaluated, tt.expected)
		vm.checkCFP(t, i, 0)
		vm.checkSP(t, i, 1)
	}
}

func TestArrayConcatMethodFail(t *testing.T) {
	testsFail := []errorTestCase{
		{`a = [1, 2]
		a.concat(3)
		`, "TypeError: Expect argument to be Array. got: Integer", 1},
		{`a = []
		a.concat("a")
		`, "TypeError: Expect argument to be Array. got: String", 1},
	}
	
	for i, tt := range testsFail {
		v := initTestVM()
		evaluated := v.testEval(t, tt.input, getFilename())
		checkErrorMsg(t, i, evaluated, tt.expected)
		v.checkCFP(t, i, tt.expectedCFP)
		v.checkSP(t, i, 1)
	}
}

func TestArrayCountMethod(t *testing.T) {
	tests := []struct {
		input    string
		expected int
	}{
		{`
		a = [1, 2]
		a.count
		`, 2},
		{`
		a = [1, 2]
		a.count(1)
		`, 1},
		{`
		a = ["a", "bb", "c", "db", "bb", 2]
		a.count("bb")
		`, 2},
		{`
		a = [true, true, true, false, true]
		a.count(true)
		`, 4},
		{`
		a = []
		a.count(true)
		`, 0},
		{`
		a = [1, 2, 3, 4, 5, 6, 7, 8]
		a.count do |i|
			i > 3
		end
		`, 5},
		{`
		a = ["a", "bb", "c", "db", "bb"]
		a.count do |i|
			i.size > 1
		end
		`, 3},
		{`
		[].count do |i|
			i.size > 1
		end
		`, 0},
		// cases for providing an empty block
		{`
		["a", "bb", "c", "db", "bb"].count do
		end
		`, 0},
		{`
		["a", "bb", "c", "db", "bb"].count do |i|
		end
		`, 0},
		{`
		[].count do
		end
		`, 0},
		{`
		[].count do |i|
		end
		`, 0},
	}
	
	for i, tt := range tests {
		v := initTestVM()
		evaluated := v.testEval(t, tt.input, getFilename())
		VerifyExpected(t, i, evaluated, tt.expected)
		v.checkCFP(t, i, 0)
		v.checkSP(t, i, 1)
	}
}

func TestArrayCountMethodFail(t *testing.T) {
	testsFail := []errorTestCase{
		{
			`a = [1, 2]
		a.count(3, 3)
		`, "ArgumentError: Expect 1 or less argument(s). got: 2", 1},
	}
	
	for i, tt := range testsFail {
		v := initTestVM()
		evaluated := v.testEval(t, tt.input, getFilename())
		checkErrorMsg(t, i, evaluated, tt.expected)
		v.checkCFP(t, i, tt.expectedCFP)
		v.checkSP(t, i, 1)
	}
}

func TestArrayDeleteAtMethod(t *testing.T) {
	tests := []struct {
		input    string
		expected interface{}
	}{
		{`
			[].delete_at(1)
		`, nil},
		{`
			[1, 2, 10, 5].delete_at(2)
		`, 10},
		{`
			[1, "a", 10, 5].delete_at(1)
		`, "a"},
		{`
			[1, "a", 10, 5].delete_at(4)
		`, nil},
		{`
			[1, "a", 10, 5].delete_at(-2)
		`, 10},
		{`
			[1, "a", 10, 5].delete_at(-5)
		`, nil},
	}
	
	for i, tt := range tests {
		v := initTestVM()
		evaluated := v.testEval(t, tt.input, getFilename())
		VerifyExpected(t, i, evaluated, tt.expected)
		v.checkCFP(t, i, 0)
		v.checkSP(t, i, 1)
	}
	
	testsArray := []struct {
		input    string
		expected []interface{}
	}{
		{`
			a = [1, 2, 10, 5]
			a.delete_at(2)
			a

		`, []interface{}{1, 2, 5}},
		{`
			a = [1, "a", 10, 5]
			a.delete_at(4)
			a
		`, []interface{}{1, "a", 10, 5}},
		{`
			a = [1, "a", 10, 5]
			a.delete_at(-2)
			a
		`, []interface{}{1, "a", 5}},
		{`
			a = [1, "a", 10, 5]
			a.delete_at(-5)
			a
		`, []interface{}{1, "a", 10, 5}},
	}
	
	for i, tt := range testsArray {
		vm := initTestVM()
		evaluated := vm.testEval(t, tt.input, getFilename())
		verifyArrayObject(t, i, evaluated, tt.expected)
		vm.checkCFP(t, i, 0)
		vm.checkSP(t, i, 1)
	}
}

func TestArrayDeleteAtMethodFail(t *testing.T) {
	testsFail := []errorTestCase{
		{`[1, 2, 3].delete_at`, "ArgumentError: Expect 1 argument(s). got: 0", 1},
		{`[1, 2, 3].delete_at(2, 3)`, "ArgumentError: Expect 1 argument(s). got: 2", 1},
		{`[1, 2, 3].delete_at(true)`, "TypeError: Expect argument to be Integer. got: Boolean", 1},
		{`[1, 2, 3].delete_at(1..3)`, "TypeError: Expect argument to be Integer. got: Range", 1},
	}
	
	for i, tt := range testsFail {
		v := initTestVM()
		evaluated := v.testEval(t, tt.input, getFilename())
		checkErrorMsg(t, i, evaluated, tt.expected)
		v.checkCFP(t, i, tt.expectedCFP)
		v.checkSP(t, i, 1)
	}
}

func TestArrayDigMethod(t *testing.T) {
	tests := []struct {
		input    string
		expected interface{}
	}{
		{`
			[1 , 2].dig(-2)
		`, 1},
		{`
			[{a: 3} , 2].dig(0, :a)
		`, 3},
		{`
			[[], 2].dig(0, 1)
		`, nil},
		{`
			[[], 2].dig(0, 1, 2)
		`, nil},
		{`[[1, 2, [3, [8, [9]]]], 4, 5].dig(0, 2, 1, 1, 0)`, 9},
	}
	
	for i, tt := range tests {
		v := initTestVM()
		evaluated := v.testEval(t, tt.input, getFilename())
		VerifyExpected(t, i, evaluated, tt.expected)
		v.checkCFP(t, i, 0)
		v.checkSP(t, i, 1)
	}
}

func TestArrayDigMethodFail(t *testing.T) {
	testsFail := []errorTestCase{
		{`[1, 2].dig`, "ArgumentError: Expect 1 or more argument(s). got: 0", 1},
		{`[1, 2].dig(0, 1)`, "TypeError: Expect target to be Diggable, got Integer", 1},
	}
	
	for i, tt := range testsFail {
		v := initTestVM()
		evaluated := v.testEval(t, tt.input, getFilename())
		checkErrorMsg(t, i, evaluated, tt.expected)
		v.checkCFP(t, i, tt.expectedCFP)
		v.checkSP(t, i, 1)
	}
}

func TestArrayEachMethod(t *testing.T) {
	tests := []struct {
		input    string
		expected int
	}{
		{`
		sum = 0
		[1, 2, 3, 4, 5].each do |i|
		  sum = sum + i
		end
		sum
		`, 15},
		{`
		sum = 0
		[].each do |i|
		  sum += i
		end
		sum
		`, 0},
		// cases for providing an empty block
		{`
		a = [1,2,3].each do
		end
		a[2]
		`, 3},
		{`
		a = [1,2,3].each do |i|
		end
		a[2]
		`, 3},
		{`
		a = [].each do
		end
		a.length
		`, 0},
		{`
		a = [].each do |i|
		end
		a.length
		`, 0},
	}
	
	for i, tt := range tests {
		v := initTestVM()
		evaluated := v.testEval(t, tt.input, getFilename())
		VerifyExpected(t, i, evaluated, tt.expected)
		v.checkCFP(t, i, 0)
		v.checkSP(t, i, 1)
	}
}

func TestArrayEachMethodFail(t *testing.T) {
	testsFail := []errorTestCase{
		{`['M', 'A', 'X', 'W', 'E', 'L', 'L'].each`, "InternalError: Can't yield without a block", 1},
		{`
		['T', 'A', 'I', 'P', 'E', 'I'].each(101) do |char|
		  puts char
		end
		`, "ArgumentError: Expect 0 argument(s). got: 1", 1},
	}
	
	for i, tt := range testsFail {
		v := initTestVM()
		evaluated := v.testEval(t, tt.input, getFilename())
		checkErrorMsg(t, i, evaluated, tt.expected)
		v.checkCFP(t, i, tt.expectedCFP)
		v.checkSP(t, i, 1)
	}
}

func TestArrayEachIndexMethod(t *testing.T) {
	tests := []struct {
		input    string
		expected int
	}{
		{`
		sum = 0
		[2, 3, 40, 5, 22].each_index do |i|
		  sum = sum + i
		end
		sum
		`, 10},
		{`
		sum = 0
		[].each_index do |i|
			sum += i
		end
		sum
		`, 0},
		// cases for providing an empty block
		{`
		a = [1,2,3].each_index do
		end
		a[2]
		`, 3},
		{`
		a = [1,2,3].each_index do |i|
		end
		a[2]
		`, 3},
		{`
		a = [].each_index do
		end
		a.length
		`, 0},
		{`
		a = [].each_index do |i|
		end
		a.length
		`, 0},
	}
	
	for i, tt := range tests {
		v := initTestVM()
		evaluated := v.testEval(t, tt.input, getFilename())
		VerifyExpected(t, i, evaluated, tt.expected)
		v.checkCFP(t, i, 0)
		v.checkSP(t, i, 1)
	}
}

func TestArrayEachIndexMethodFail(t *testing.T) {
	testsFail := []errorTestCase{
		{`['M', 'A', 'X', 'W', 'E', 'L', 'L'].each_index`, "InternalError: Can't yield without a block", 1},
		{`
		['T', 'A', 'I', 'P', 'E', 'I'].each_index(101) do |char|
		  puts char
		end
		`, "ArgumentError: Expect 0 argument(s). got: 1", 1},
	}
	
	for i, tt := range testsFail {
		v := initTestVM()
		evaluated := v.testEval(t, tt.input, getFilename())
		checkErrorMsg(t, i, evaluated, tt.expected)
		v.checkCFP(t, i, tt.expectedCFP)
		v.checkSP(t, i, 1)
	}
}

func TestArrayEmptyMethod(t *testing.T) {
	tests := []struct {
		input    string
		expected bool
	}{
		{
			`
			[1, 2, 3].empty?
			`, false},
		{
			`
			[nil].empty?
			`, false},
		{
			`
			[].empty?
			`, true},
		{
			`
			a = [[]]
			a.empty?
			`, false},
	}
	
	for i, tt := range tests {
		v := initTestVM()
		evaluated := v.testEval(t, tt.input, getFilename())
		VerifyExpected(t, i, evaluated, tt.expected)
		v.checkCFP(t, i, 0)
		v.checkSP(t, i, 1)
	}
}

func TestArrayEmptyMethodFail(t *testing.T) {
	testsFail := []errorTestCase{
		{`[1, 2, 3].empty?(123)`, "ArgumentError: Expect 0 argument(s). got: 1", 1},
		{`['T', 'A', 'I', 'P', 'E', 'I'].empty?(1, 0, 1)`, "ArgumentError: Expect 0 argument(s). got: 3", 1},
	}
	
	for i, tt := range testsFail {
		v := initTestVM()
		evaluated := v.testEval(t, tt.input, getFilename())
		checkErrorMsg(t, i, evaluated, tt.expected)
		v.checkCFP(t, i, tt.expectedCFP)
		v.checkSP(t, i, 1)
	}
}

func TestArrayFirstMethod(t *testing.T) {
	testsInt := []struct {
		input    string
		expected interface{}
	}{
		{`
		a = [1, 2]
		a.first
		`, 1},
		{`
[:apple, :orange, :grape, :melon].first`,
			"apple",
		},
	}
	
	for i, tt := range testsInt {
		v := initTestVM()
		evaluated := v.testEval(t, tt.input, getFilename())
		VerifyExpected(t, i, evaluated, tt.expected)
		v.checkCFP(t, i, 0)
	}
	
	testsArray := []struct {
		input    string
		expected []interface{}
	}{
		{`
		a = [3, 4, 5, 1, 6]
		a.first(2)
		`, []interface{}{3, 4}},
		{`
		a = ["a", "b", "d", "q"]
		a.first(2)
		`, []interface{}{"a", "b"}},
		{`
		a = ["M", "A", "X", "W", "E", "L", "L"]
		a.first(7)`, []interface{}{"M", "A", "X", "W", "E", "L", "L"}},
		{`
		a = ["M", "A", "X", "W", "E", "L", "L"]
		a.first(11)`, []interface{}{"M", "A", "X", "W", "E", "L", "L"}},
	}
	
	for i, tt := range testsArray {
		v := initTestVM()
		evaluated := v.testEval(t, tt.input, getFilename())
		verifyArrayObject(t, i, evaluated, tt.expected)
		v.checkCFP(t, i, 0)
		v.checkSP(t, i, 1)
	}
}

func TestArrayFirstMethodNullCases(t *testing.T) {
	tests := []struct {
		input    string
		expected interface{}
	}{
		{`
			a = []
			a.first # Empty Array Case
		`, nil},
	}
	
	for i, tt := range tests {
		v := initTestVM()
		evaluated := v.testEval(t, tt.input, getFilename())
		VerifyExpected(t, i, evaluated, tt.expected)
		v.checkCFP(t, i, 0)
		v.checkSP(t, i, 1)
	}
}

func TestArrayFirstMethodFail(t *testing.T) {
	testsFail := []errorTestCase{
		{`a = [1, 2]
		a.first("a")
		`, "TypeError: Expect argument to be Integer. got: String", 1},
		{`a = [1, 2]
		a.first(1, 2, 3)
		`, "ArgumentError: Expect 1 or less argument(s). got: 3", 1},
		{`a = [1, 2]
		a.first(-1)
		`, "ArgumentError: Expect argument to be positive value. got: -1", 1},
	}
	
	for i, tt := range testsFail {
		v := initTestVM()
		evaluated := v.testEval(t, tt.input, getFilename())
		checkErrorMsg(t, i, evaluated, tt.expected)
		v.checkCFP(t, i, tt.expectedCFP)
		v.checkSP(t, i, 1)
	}
}

func TestArrayFlattenMethod(t *testing.T) {
	testsArray := []struct {
		input    string
		expected []interface{}
	}{
		{`
		[1, 2].flatten
		`, []interface{}{1, 2}},
		{`
		[1, 2, [3, 4, 5]].flatten
		`, []interface{}{1, 2, 3, 4, 5}},
		{`
		[[1, 2], [3, 4], [5, 6]].flatten
		`, []interface{}{1, 2, 3, 4, 5, 6}},
		{`
		[[[1, 2], [[[3, 4]], [5, 6]]]].flatten
		`, []interface{}{1, 2, 3, 4, 5, 6}},
	}
	
	for i, tt := range testsArray {
		vm := initTestVM()
		evaluated := vm.testEval(t, tt.input, getFilename())
		verifyArrayObject(t, i, evaluated, tt.expected)
		vm.checkCFP(t, i, 0)
		vm.checkSP(t, i, 1)
	}
}

func TestArrayFlattenMethodFail(t *testing.T) {
	testsFail := []errorTestCase{
		{`a = [1, 2]
		a.flatten(1)
		`, "ArgumentError: Expect 0 argument(s). got: 1", 1},
	}
	
	for i, tt := range testsFail {
		v := initTestVM()
		evaluated := v.testEval(t, tt.input, getFilename())
		checkErrorMsg(t, i, evaluated, tt.expected)
		v.checkCFP(t, i, tt.expectedCFP)
		v.checkSP(t, i, 1)
	}
}

func TestArrayIncludeMethod(t *testing.T) {
	tests := []struct {
		input    string
		expected bool
	}{
		{`a = ["a", "b", "c"]
			a.include?("b")
		`, true},
		{`a = ["a", "b", "c"]
			a.include?("d")
		`, false},
	}
	
	for i, tt := range tests {
		v := initTestVM()
		evaluated := v.testEval(t, tt.input, getFilename())
		VerifyExpected(t, i, evaluated, tt.expected)
		v.checkCFP(t, i, 0)
		v.checkSP(t, i, 1)
	}
}

func TestArrayJoinMethod(t *testing.T) {
	testsInt := []struct {
		input    string
		expected string
	}{
		{`
		[1, 2].join
		`, "12"},
		{`
		["1", 2].join
		`, "12"},
		{`
		[1, 2].join(",")
		`, "1,2"},
		{`
		[1, 2, [3, 4]].join(",")
		`, "1,2,3,4"},
		{`[[:h, :e, :l], [[:l], :o]].join`, "hello"},
		{`[[:hello],{k: :v}].join `, `hello{ k: "v" }`},
	}
	
	for i, tt := range testsInt {
		v := initTestVM()
		evaluated := v.testEval(t, tt.input, getFilename())
		VerifyExpected(t, i, evaluated, tt.expected)
		v.checkCFP(t, i, 0)
		v.checkSP(t, i, 1)
	}
}

func TestArrayJoinMethodFail(t *testing.T) {
	testsFail := []errorTestCase{
		{`a = [1, 2]
		a.join(",", "-")
		`, "ArgumentError: Expect 0 to 1 argument(s). got: 2", 1},
		{`a = [1, 2]
		a.join(1)
		`, "TypeError: Expect argument to be String. got: Integer", 1},
	}
	
	for i, tt := range testsFail {
		v := initTestVM()
		evaluated := v.testEval(t, tt.input, getFilename())
		checkErrorMsg(t, i, evaluated, tt.expected)
		v.checkCFP(t, i, tt.expectedCFP)
		v.checkSP(t, i, 1)
	}
}

func TestArrayLastMethod(t *testing.T) {
	testsArray := []struct {
		input    string
		expected []interface{}
	}{
		{`
		a = [3, 4, 5, 1, 6]
		a.last(3)
		`, []interface{}{5, 1, 6}},
		{`
		a = ["a", "b", "d", "q"]
		a.last(2)
		`, []interface{}{"d", "q"}},
		{`
		a = ["M", "A", "X", "W", "E", "L", "L"]
		a.last(7)
		`, []interface{}{"M", "A", "X", "W", "E", "L", "L"}},
		{`
		a = ["M", "A", "X", "W", "E", "L", "L"]
		a.last(10)
		`, []interface{}{"M", "A", "X", "W", "E", "L", "L"}},
	}
	
	for i, tt := range testsArray {
		vm := initTestVM()
		evaluated := vm.testEval(t, tt.input, getFilename())
		verifyArrayObject(t, i, evaluated, tt.expected)
		vm.checkCFP(t, i, 0)
		vm.checkSP(t, i, 1)
	}
}

func TestArrayLastMethodFail(t *testing.T) {
	testsFail := []errorTestCase{
		{`a = [1, 2]
		a.last("l")
		`, "TypeError: Expect argument to be Integer. got: String", 1},
		{`a = [1, 2]
		a.last(1, 2, 3)
		`, "ArgumentError: Expect 1 or less argument(s). got: 3", 1},
		{`a = [1, 2]
		a.last(-1)
		`, "ArgumentError: Expect argument to be positive value. got: -1", 1},
	}
	
	for i, tt := range testsFail {
		v := initTestVM()
		evaluated := v.testEval(t, tt.input, getFilename())
		checkErrorMsg(t, i, evaluated, tt.expected)
		v.checkCFP(t, i, tt.expectedCFP)
		v.checkSP(t, i, 1)
	}
}

func TestArrayLengthMethod(t *testing.T) {
	tests := []struct {
		input    string
		expected int
	}{
		{
			`
			[1, 2, 3].length
			`, 3},
		{
			`
			[nil].length
			`, 1},
		{
			`
			[].length
			`, 0},
		{
			`
			a = [-10, "123", [1,2,3], 1, 2, 3]
			a.length
			`, 6},
	}
	
	for i, tt := range tests {
		v := initTestVM()
		evaluated := v.testEval(t, tt.input, getFilename())
		VerifyExpected(t, i, evaluated, tt.expected)
		v.checkCFP(t, i, 0)
		v.checkSP(t, i, 1)
	}
}

func TestArrayLengthMethodFail(t *testing.T) {
	testsFail := []errorTestCase{
		{`[1, 2, 3].length(10)`, "ArgumentError: Expect 0 argument(s). got: 1", 1},
	}
	
	for i, tt := range testsFail {
		v := initTestVM()
		evaluated := v.testEval(t, tt.input, getFilename())
		checkErrorMsg(t, i, evaluated, tt.expected)
		v.checkCFP(t, i, tt.expectedCFP)
		v.checkSP(t, i, 1)
	}
}

func TestArrayMapMethod(t *testing.T) {
	tests := []struct {
		input    string
		expected []interface{}
	}{
		{`
		a = [1, 2, 7]
		a.map do |i|
			i + 3
		end
		`, []interface{}{4, 5, 10}},
		{`
		a = [true, false, true, false, true ]
		a.map do |i|
			!i
		end
		`, []interface{}{false, true, false, true, false}},
		{`
		a = ["1", "sss", "qwe"]
		a.map do |i|
			i + "1"
		end
		`, []interface{}{"11", "sss1", "qwe1"}},
		{`
		[].map do |i|
		end
		`, []interface{}{}},
		// cases for providing an empty block
		{`
		[1, 2, 3, 4, 5].map do
		end
		`, []interface{}{nil, nil, nil, nil, nil}},
		{`
		[1, 2, 3, 4, 5].map do |i|
		end
		`, []interface{}{nil, nil, nil, nil, nil}},
		{`
		[].map do
		end
		`, []interface{}{}},
		{`
		[].map do |i|
		end
		`, []interface{}{}},
		{`
		a = [:apple, :orange, :lemon, :grape].map do |i|
		i + "s"
 		end`, []interface{}{"apples", "oranges", "lemons", "grapes"}},
	}
	
	for i, tt := range tests {
		v := initTestVM()
		evaluated := v.testEval(t, tt.input, getFilename())
		verifyArrayObject(t, i, evaluated, tt.expected)
		v.checkCFP(t, i, 0)
		v.checkSP(t, i, 1)
	}
}

func TestArrayPlusOperator(t *testing.T) {
	tests := []struct {
		input    string
		expected []interface{}
	}{
		// Make sure the result is an entirely new array.
		{`
			a = [1, 2]
			b = [3, 4]
			c = a + b
			a[0] = -1
			b[0] = -1
			c
		`, []interface{}{1, 2, 3, 4}},
		{`
			a = []
			b = []
			a + b
		`, []interface{}{}},
	}
	
	for i, tt := range tests {
		vm := initTestVM()
		evaluated := vm.testEval(t, tt.input, getFilename())
		verifyArrayObject(t, i, evaluated, tt.expected)
		vm.checkCFP(t, i, 0)
		vm.checkSP(t, i, 1)
	}
}

func TestArrayPlusOperatorFail(t *testing.T) {
	testsFail := []errorTestCase{
		{`[1, 2] + true`, "TypeError: Expect argument to be Array. got: Boolean", 1},
	}
	
	for i, tt := range testsFail {
		v := initTestVM()
		evaluated := v.testEval(t, tt.input, getFilename())
		checkErrorMsg(t, i, evaluated, tt.expected)
		v.checkCFP(t, i, tt.expectedCFP)
		v.checkSP(t, i, 1)
	}
}

func TestArrayPopMethod(t *testing.T) {
	tests := []struct {
		input    string
		expected interface{}
	}{
		{
			`
			a = [1, 2, 3].pop
			a
			`, 3},
		{
			`
			a = [1, 2, 3]
			a.pop
			a.length
			`, 2},
		{
			`
			[].pop
		`, nil},
	}
	
	for i, tt := range tests {
		v := initTestVM()
		evaluated := v.testEval(t, tt.input, getFilename())
		VerifyExpected(t, i, evaluated, tt.expected)
		v.checkCFP(t, i, 0)
		v.checkSP(t, i, 1)
	}
}

func TestArrayPopMethodFail(t *testing.T) {
	testsFail := []errorTestCase{
		{`[1, 2, 3, 4, 5].pop(123)`, "ArgumentError: Expect 0 argument(s). got: 1", 1},
		{`[1, 2, 3, 4, 5].pop("Hello", "World")`, "ArgumentError: Expect 0 argument(s). got: 2", 1},
	}
	
	for i, tt := range testsFail {
		v := initTestVM()
		evaluated := v.testEval(t, tt.input, getFilename())
		checkErrorMsg(t, i, evaluated, tt.expected)
		v.checkCFP(t, i, tt.expectedCFP)
		v.checkSP(t, i, 1)
	}
}

func TestArrayPushMethod(t *testing.T) {
	tests := []struct {
		input    string
		expected interface{}
	}{
		{
			`
			a = [1, 2, 3]
			a.push("test")
			a[3]
			`, "test"},
		{
			`
			a = [1, 2, 3]
			a.push("test")
			a.length
			`, 4},
		{
			`
			a = []
			a.push(nil)
			a[0]
			`, nil},
		{
			`
			a = []
			a.push("foo")
			a.push(1)
			a.push(234)
			a[0]
			`, "foo"},
		{`
			[1, 2, 3, 4].push(5, 6, 7).to_s
			`, "[1, 2, 3, 4, 5, 6, 7]"},
		{`
			[].push(nil, "", '').to_s
	`, `[nil, "", ""]`},
	}
	
	for i, tt := range tests {
		v := initTestVM()
		evaluated := v.testEval(t, tt.input, getFilename())
		VerifyExpected(t, i, evaluated, tt.expected)
		v.checkCFP(t, i, 0)
		v.checkSP(t, i, 1)
	}
}

func TestArrayReduceMethod(t *testing.T) {
	tests := []struct {
		input    string
		expected interface{}
	}{
		{`
		a = [1, 2, 7]
		a.reduce do |sum, n|
			sum + n
		end
		`, 10},
		{`
		a = [1, 2, 7]
		a.reduce(10) do |sum, n|
			sum + n
		end
		`, 20},
		{`
		a = ["This ", "is a ", "test!"]
		a.reduce do |prev, s|
			prev + s
		end
		`, "This is a test!"},
		{`
		a = ["this ", "is a ", "test!"]
		a.reduce("Yes, ") do |prev, s|
			prev + s
		end
		`, "Yes, this is a test!"},
		{`
		[].reduce("foo") do |i|
			true
		end
		`, "foo"},
		// cases for providing an empty block
		{`
		a = [1, 2, 3].reduce() do; end
		a.nil?
		`, true},
		{`
		a = [1, 2, 3].reduce("foo") do; end
		a.nil?
		`, true},
		{`
		a = [1, 2, 3].reduce() do |i|; end
		a.nil?
		`, true},
		{`
		a = [1, 2, 3].reduce("foo") do |i|; end
		a.nil?
		`, true},
		{`
		a = [].reduce() do; end
		a.nil?
		`, true},
		{`
		a = [].reduce("foo") do; end
		a.nil?
		`, true},
		{`
		a = [].reduce() do |i|; end
		a.nil?
		`, true},
		{`
		a = [].reduce("foo") do |i|; end
		a.nil?
		`, true},
	}
	
	for i, tt := range tests {
		v := initTestVM()
		evaluated := v.testEval(t, tt.input, getFilename())
		VerifyExpected(t, i, evaluated, tt.expected)
		v.checkCFP(t, i, 0)
		v.checkSP(t, i, 1)
	}
}

func TestArrayReduceMethodFail(t *testing.T) {
	testsFail := []errorTestCase{
		{`a = [1, 2]
		a.reduce(1)
		`, "InternalError: Can't yield without a block", 1},
		{`a = [1, 2]
		a.reduce(1, 2) do |prev, n|
			prev + n
		end
		`, "ArgumentError: Expect 1 or less argument(s). got: 2", 1},
	}
	
	for i, tt := range testsFail {
		v := initTestVM()
		evaluated := v.testEval(t, tt.input, getFilename())
		checkErrorMsg(t, i, evaluated, tt.expected)
		v.checkCFP(t, i, tt.expectedCFP)
		v.checkSP(t, i, 1)
	}
}

func TestArrayReverseMethod(t *testing.T) {
	tests := []struct {
		input    string
		expected []interface{}
	}{
		{`
		a = [1, 2, 3]
		a.reverse
		`, []interface{}{3, 2, 1}},
		{`
		a = []
		a.reverse
		`, []interface{}{}},
	}
	
	for i, tt := range tests {
		v := initTestVM()
		evaluated := v.testEval(t, tt.input, getFilename())
		verifyArrayObject(t, i, evaluated, tt.expected)
		v.checkCFP(t, i, 0)
		v.checkSP(t, i, 1)
	}
}

func TestArrayReverseMethodFail(t *testing.T) {
	testsFail := []errorTestCase{
		{`[1, 2, 3, 4, 5].reverse(123)`, "ArgumentError: Expect 0 argument(s). got: 1", 1},
		{`[1, 2, 3, 4, 5].reverse("Hello", "World")`, "ArgumentError: Expect 0 argument(s). got: 2", 1},
	}
	
	for i, tt := range testsFail {
		v := initTestVM()
		evaluated := v.testEval(t, tt.input, getFilename())
		checkErrorMsg(t, i, evaluated, tt.expected)
		v.checkCFP(t, i, tt.expectedCFP)
		v.checkSP(t, i, 1)
	}
}

func TestArrayReverseEachMethod(t *testing.T) {
	tests := []struct {
		input    string
		expected string
	}{
		{`
		str = ""
		["a", "b", "c"].reverse_each do |char|
		  str += char
		end
		str
		`, "cba"},
		{`
		str = ""
		[].reverse_each do |i|
		  str += char
		end
		str
		`, ""},
		// cases for providing an empty block
		{`
		a = ["a", "b", "c"].reverse_each do; end
		a.to_s
		`, `["a", "b", "c"]`},
		{`
		a = ["a", "b", "c"].reverse_each do |i|; end
		a.to_s
		`, `["a", "b", "c"]`},
		{`
		a = [].reverse_each do; end
		a.to_s
		`, `[]`},
		{`
		a = [].reverse_each do |i|; end
		a.to_s
		`, `[]`},
	}
	
	for i, tt := range tests {
		v := initTestVM()
		evaluated := v.testEval(t, tt.input, getFilename())
		VerifyExpected(t, i, evaluated, tt.expected)
		v.checkCFP(t, i, 0)
		v.checkSP(t, i, 1)
	}
}

func TestArrayReverseEachMethodFail(t *testing.T) {
	testsFail := []errorTestCase{
		{`['M', 'A'].reverse_each`, "InternalError: Can't yield without a block", 1},
		{`
		['T', 'A'].reverse_each(101) do |char|
		  puts char
		end
		`, "ArgumentError: Expect 0 argument(s). got: 1", 1},
	}
	
	for i, tt := range testsFail {
		v := initTestVM()
		evaluated := v.testEval(t, tt.input, getFilename())
		checkErrorMsg(t, i, evaluated, tt.expected)
		v.checkCFP(t, i, tt.expectedCFP)
		v.checkSP(t, i, 1)
	}
}

func TestArrayRotateMethod(t *testing.T) {
	tests := []struct {
		input    string
		expected []interface{}
	}{
		{`
		a = [1, 2, 3, 4]
		a.rotate
		`, []interface{}{2, 3, 4, 1}},
		{`
		a = [1, 2, 3, 4]
		a.rotate(2)
		`, []interface{}{3, 4, 1, 2}},
		{`
		a = [1, 2, 3, 4]
		a.rotate(0)
		`, []interface{}{1, 2, 3, 4}},
		{`
		a = [1, 2, 3, 4]
		a.rotate(-1)
		`, []interface{}{4, 1, 2, 3}},
	}
	
	for i, tt := range tests {
		v := initTestVM()
		evaluated := v.testEval(t, tt.input, getFilename())
		verifyArrayObject(t, i, evaluated, tt.expected)
		v.checkCFP(t, i, 0)
		v.checkSP(t, i, 1)
	}
}

func TestArrayRotateMethodFail(t *testing.T) {
	testsFail := []errorTestCase{
		{`a = [1, 2]
		a.rotate("a")
		`, "TypeError: Expect argument to be Integer. got: String", 1},
		{`a = [1, 2]
		a.rotate(1, 2, 3)`, "ArgumentError: Expect 1 or less argument(s). got: 3", 1},
	}
	
	for i, tt := range testsFail {
		v := initTestVM()
		evaluated := v.testEval(t, tt.input, getFilename())
		checkErrorMsg(t, i, evaluated, tt.expected)
		v.checkCFP(t, i, tt.expectedCFP)
		v.checkSP(t, i, 1)
	}
}

func TestArraySelectMethod(t *testing.T) {
	tests := []struct {
		input    string
		expected []interface{}
	}{
		{`
		a = [1, 2, 3, 4, 5]
		a.select do |i|
			i > 3
		end
		`, []interface{}{4, 5}},
		{`
		a = [true, false, true, false, true ]
		a.select do |i|
			i
		end
		`, []interface{}{true, true, true}},
		{`
		a = ["test", "not2", "3", "test", "5"]
		a.select do |i|
			i == "test"
		end
		`, []interface{}{"test", "test"}},
		{`
		[].select do |i|
			true
		end
		`, []interface{}{}},
		// cases for providing an empty block
		{`
		[1, 2, 3, 4, 5].select do; end
		`, []interface{}{}},
		{`
		[1, 2, 3, 4, 5].select do |i|; end
		`, []interface{}{}},
		{`
		[].select do; end
		`, []interface{}{}},
		{`
		[].select do |i|; end
		`, []interface{}{}},
	}
	
	for i, tt := range tests {
		v := initTestVM()
		evaluated := v.testEval(t, tt.input, getFilename())
		verifyArrayObject(t, i, evaluated, tt.expected)
		v.checkCFP(t, i, 0)
		v.checkSP(t, i, 1)
	}
}

func TestArraySelectMethodFail(t *testing.T) {
	testsFail := []errorTestCase{
		{`[1, 2].select(1)`, "ArgumentError: Expect 0 argument(s). got: 1", 1},
		{`[1, 2, 3, 4, 5].select`, "InternalError: Can't yield without a block", 1},
	}
	
	for i, tt := range testsFail {
		v := initTestVM()
		evaluated := v.testEval(t, tt.input, getFilename())
		checkErrorMsg(t, i, evaluated, tt.expected)
		v.checkCFP(t, i, tt.expectedCFP)
		v.checkSP(t, i, 1)
	}
}

func TestArrayShiftMethod(t *testing.T) {
	tests := []struct {
		input    string
		expected interface{}
	}{
		{
			`
			a = [1, 2, 3].shift
			a
			`, 1},
		{
			`
			a = [1, 2, 3]
			a.pop
			a.length
			`, 2},
		{
			`
				[].shift
			`, nil},
	}
	
	for i, tt := range tests {
		v := initTestVM()
		evaluated := v.testEval(t, tt.input, getFilename())
		VerifyExpected(t, i, evaluated, tt.expected)
		v.checkCFP(t, i, 0)
		v.checkSP(t, i, 1)
	}
}

func TestArrayShiftMethodFail(t *testing.T) {
	testsFail := []errorTestCase{
		{`a = [1, 2]
		a.shift(3, 3, 4, 5)
		`,
			"ArgumentError: Expect 0 argument(s). got: 4", 1},
	}
	
	for i, tt := range testsFail {
		v := initTestVM()
		evaluated := v.testEval(t, tt.input, getFilename())
		checkErrorMsg(t, i, evaluated, tt.expected)
		v.checkCFP(t, i, tt.expectedCFP)
		v.checkSP(t, i, 1)
	}
}

func TestArraySortMethod(t *testing.T) {
	tests := []struct {
		input    string
		expected []interface{}
	}{
		{`
		[5,4,3,2,1].sort
		`, []interface{}{1, 2, 3, 4, 5}},
		{`
		[5,4,1,2,3].sort
		`, []interface{}{1, 2, 3, 4, 5}},
		{`
		[5,4.5,1.6,2.2,3].sort
		`, []interface{}{1.6, 2.2, 3, 4.5, 5}},
		{`
		["efg", "abc"].sort
		`, []interface{}{"abc", "efg"}},
		{`
		["abc", "aaaaaa"].sort
		`, []interface{}{"aaaaaa", "abc"}},
	}

	for i, tt := range tests {
		v := initTestVM()
		evaluated := v.testEval(t, tt.input, getFilename())
		verifyArrayObject(t, i, evaluated, tt.expected)
		v.checkCFP(t, i, 0)
		v.checkSP(t, i, 1)
	}
}

func TestArraySortMethodFail(t *testing.T) {
	testsFail := []errorTestCase{
		{`a = [1, 2]
		a.sort(3, 3, 4, 5)
		`,
			"ArgumentError: Expect 0 argument. got=4", 1},
	}

	for i, tt := range testsFail {
		v := initTestVM()
		evaluated := v.testEval(t, tt.input, getFilename())
		checkErrorMsg(t, i, evaluated, tt.expected)
		v.checkCFP(t, i, tt.expectedCFP)
		v.checkSP(t, i, 1)
	}
}

func TestArrayStarMethod(t *testing.T) {
	tests := []struct {
		input    string
		expected []interface{}
	}{
		{`
			a = [1, 2, 3]
			a * 2
		`, []interface{}{1, 2, 3, 1, 2, 3}},
		// Make sure the result is an entirely new array.
		{`
			a = [1, 2, 3]
			(a * 2)[0] = -1
			a
		`, []interface{}{1, 2, 3}},
		{`
			a = [1, 2, 3]
			a * 0
		`, []interface{}{}},
		{`
			a = []
			a * 2
		`, []interface{}{}},
	}
	
	for i, tt := range tests {
		vm := initTestVM()
		evaluated := vm.testEval(t, tt.input, getFilename())
		verifyArrayObject(t, i, evaluated, tt.expected)
		vm.checkCFP(t, i, 0)
		vm.checkSP(t, i, 1)
	}
}

func TestArrayStarMethodFail(t *testing.T) {
	testsFail := []errorTestCase{
		{`[1, 2] * nil`, "TypeError: Expect argument to be Integer. got: Null", 1},
	}
	
	for i, tt := range testsFail {
		v := initTestVM()
		evaluated := v.testEval(t, tt.input, getFilename())
		checkErrorMsg(t, i, evaluated, tt.expected)
		v.checkCFP(t, i, tt.expectedCFP)
		v.checkSP(t, i, 1)
	}
}

func TestArrayToEnumMethod(t *testing.T) {
	input := `
	iterated_values = []

	enumerator = [1, 2, 4].to_enum

	while enumerator.has_next? do
		iterated_values.push(enumerator.next)
	end

	iterated_values
	`
	
	expected := []interface{}{1, 2, 4}
	
	v := initTestVM()
	evaluated := v.testEval(t, input, getFilename())
	verifyArrayObject(t, i, evaluated, expected)
	v.checkCFP(t, i, 0)
	v.checkSP(t, i, 1)
}

func TestArrayUnshiftMethod(t *testing.T) {
	tests := []struct {
		input    string
		expected interface{}
	}{
		{
			`
			a = [1, 2, 3]
			a.unshift(0)
			a[0]
			`, 0},
		{
			`
			a = [1, 2, 3]
			a.unshift(0)
			a.length
			`, 4},
		{
			`
			a = []
			a.unshift(nil)
			a[0]
			`, nil},
		{
			`
			a = []
			a.unshift("foo")
			a.unshift(1, 2)
			a[0]
			`, 1},
		{
			`
			a = []
			a.unshift("foo")
			a.unshift(1, 2)
			a[1]
			`, 2},
		{
			`
			a = []
			a.unshift("foo")
			a.unshift(1, 2)
			a[2]
			`, "foo"},
	}
	
	for i, tt := range tests {
		v := initTestVM()
		evaluated := v.testEval(t, tt.input, getFilename())
		VerifyExpected(t, i, evaluated, tt.expected)
		v.checkCFP(t, i, 0)
		v.checkSP(t, i, 1)
	}
}

func TestArrayValuesAtMethod(t *testing.T) {
	tests := []struct {
		input    string
		expected []interface{}
	}{
		{
			`
			a = ["a", "b", "c"]
			a.values_at(1)
			`, []interface{}{"b"}},
		{
			`
			a = ["a", "b", "c"]
			a.values_at(-1, 3)
			`, []interface{}{"c", nil}},
		{
			`
			a = ["a", "b", "c"]
			a.values_at()
			`, []interface{}{}},
		{
			`
			a = []
			a.values_at(1, -1)
			`, []interface{}{nil, nil}},
	}
	
	for i, tt := range tests {
		v := initTestVM()
		evaluated := v.testEval(t, tt.input, getFilename())
		verifyArrayObject(t, i, evaluated, tt.expected)
		v.checkCFP(t, i, 0)
		v.checkSP(t, i, 1)
	}
}

<<<<<<< HEAD
func TestArrayInspectCallsToString(t *testing.T) {
	input := `[1, "234", true, nil].to_s == [1, "234", true, nil].inspect`
	expected := true

	vm := initTestVM()
	evaluated := vm.testEval(t, input, getFilename())
	VerifyExpected(t, i, evaluated, expected)
	vm.checkCFP(t, i, 0)
	vm.checkSP(t, i, 1)
}

func TestArrayInspectCallsChildElementToString(t *testing.T) {
	input := `[1, "234", true, nil].inspect`
	expected := `[1, "234", true, nil]`

	vm := initTestVM()
	evaluated := vm.testEval(t, input, getFilename())
	VerifyExpected(t, i, evaluated, expected)
	vm.checkCFP(t, i, 0)
	vm.checkSP(t, i, 1)
=======
func TestArrayValuesAtMethodFail(t *testing.T) {
	testsFail := []errorTestCase{
		{`a = ["a", "b", "c"]
			a.values_at("-")
		`, "TypeError: Expect argument to be Integer. got: String", 1},
	}
	
	for i, tt := range testsFail {
		v := initTestVM()
		evaluated := v.testEval(t, tt.input, getFilename())
		checkErrorMsg(t, i, evaluated, tt.expected)
		v.checkCFP(t, i, tt.expectedCFP)
		v.checkSP(t, i, 1)
	}
>>>>>>> a7bc3eaa
}<|MERGE_RESOLUTION|>--- conflicted
+++ resolved
@@ -2143,7 +2143,6 @@
 	}
 }
 
-<<<<<<< HEAD
 func TestArrayInspectCallsToString(t *testing.T) {
 	input := `[1, "234", true, nil].to_s == [1, "234", true, nil].inspect`
 	expected := true
@@ -2164,7 +2163,8 @@
 	VerifyExpected(t, i, evaluated, expected)
 	vm.checkCFP(t, i, 0)
 	vm.checkSP(t, i, 1)
-=======
+}
+
 func TestArrayValuesAtMethodFail(t *testing.T) {
 	testsFail := []errorTestCase{
 		{`a = ["a", "b", "c"]
@@ -2179,5 +2179,4 @@
 		v.checkCFP(t, i, tt.expectedCFP)
 		v.checkSP(t, i, 1)
 	}
->>>>>>> a7bc3eaa
 }