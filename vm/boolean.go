package vm

import (
	"fmt"

	"github.com/goby-lang/goby/vm/classes"
)

// BooleanObject represents boolean object in goby and no instance methods are contained within it.
// `Boolean` class is just a dummy to hold logical `true` and `false` representation and no other active usage.
// `Boolean.new` is not supported.
//
// Please note that class checking such as `#is_a?(Boolean)` **should be avoided in principle**.
// `#is_a?` often leads to redundant code. Consider using `respond_to?` first, but actually it is unnecessary
// in almost all cases.
type BooleanObject struct {
	*baseObj
	value bool
}

var (
	// TRUE is shared boolean object that represents true
	TRUE *BooleanObject
	// FALSE is shared boolean object that represents false
	FALSE *BooleanObject
)

// Class methods --------------------------------------------------------
func builtinBooleanClassMethods() []*BuiltinMethodObject {
	return []*BuiltinMethodObject{
		{
			Name: "new",
			Fn: func(receiver Object, sourceLine int) builtinMethodBody {
				return func(t *Thread, args []Object, blockFrame *normalCallFrame) Object {
					return t.vm.initUnsupportedMethodError(sourceLine, "#new", receiver)
				}
			},
		},
	}
}

<<<<<<< HEAD
// Instance methods -----------------------------------------------------
func builtinBooleanInstanceMethods() []*BuiltinMethodObject {
	return []*BuiltinMethodObject{
		{
			// Returns true if the receiver equals to the argument.
			//
			// ```Ruby
			// 1 == 1 # => true
			// 100 == 33 # => false
			// ```
			// @return [Boolean]
			Name: "==",
			Fn: func(receiver Object, sourceLine int) builtinMethodBody {
				return func(t *Thread, args []Object, blockFrame *normalCallFrame) Object {

					if receiver == args[0] {
						return TRUE
					}

					return FALSE
				}
			},
		},
		{
			// Returns true if the receiver is not equals to the argument.
			//
			// ```Ruby
			// 4 != 2 # => true
			// 45 != 45 # => false
			// ```
			// @return [Boolean]
			Name: "!=",
			Fn: func(receiver Object, sourceLine int) builtinMethodBody {
				return func(t *Thread, args []Object, blockFrame *normalCallFrame) Object {

					if receiver != args[0] {
						return TRUE
					}
					return FALSE
				}
			},
		},
		{
			// Reverse the receiver.
			//
			// ```ruby
			// !true  # => false
			// !false # => true
			// ```
			// @return [Boolean]
			Name: "!",
			Fn: func(receiver Object, sourceLine int) builtinMethodBody {
				return func(t *Thread, args []Object, blockFrame *normalCallFrame) Object {

					rightValue := receiver.(*BooleanObject).value

					if rightValue {
						return FALSE
					}

					return TRUE
				}
			},
		},
	}
}

=======
>>>>>>> c6f28777
// Internal functions ===================================================

// Functions for initialization -----------------------------------------

func (vm *VM) initBoolClass() *RClass {
	b := vm.initializeClass(classes.BooleanClass, false)
	b.setBuiltinMethods(builtinBooleanClassMethods(), true)

	TRUE = &BooleanObject{value: true, baseObj: &baseObj{class: b}}
	FALSE = &BooleanObject{value: false, baseObj: &baseObj{class: b}}

	return b
}

// Polymorphic helper functions -----------------------------------------

// Value returns the object
func toBooleanObject(value bool) *BooleanObject {
	if value {
		return TRUE
	}

	return FALSE
}

// Value returns the object
func (b *BooleanObject) Value() interface{} {
	return b.value
}

// toString returns the object's name as the string format
func (b *BooleanObject) toString() string {
	return fmt.Sprintf("%t", b.value)
}

// toJSON just delegates to `toString`
func (b *BooleanObject) toJSON(t *Thread) string {
	return b.toString()
}

func (b *BooleanObject) isTruthy() bool {
	return b.value
}

// equal returns true if the Boolean values between receiver and parameter are equal
func (b *BooleanObject) equal(e *BooleanObject) bool {
	return b.value == e.value
}<|MERGE_RESOLUTION|>--- conflicted
+++ resolved
@@ -39,76 +39,6 @@
 	}
 }
 
-<<<<<<< HEAD
-// Instance methods -----------------------------------------------------
-func builtinBooleanInstanceMethods() []*BuiltinMethodObject {
-	return []*BuiltinMethodObject{
-		{
-			// Returns true if the receiver equals to the argument.
-			//
-			// ```Ruby
-			// 1 == 1 # => true
-			// 100 == 33 # => false
-			// ```
-			// @return [Boolean]
-			Name: "==",
-			Fn: func(receiver Object, sourceLine int) builtinMethodBody {
-				return func(t *Thread, args []Object, blockFrame *normalCallFrame) Object {
-
-					if receiver == args[0] {
-						return TRUE
-					}
-
-					return FALSE
-				}
-			},
-		},
-		{
-			// Returns true if the receiver is not equals to the argument.
-			//
-			// ```Ruby
-			// 4 != 2 # => true
-			// 45 != 45 # => false
-			// ```
-			// @return [Boolean]
-			Name: "!=",
-			Fn: func(receiver Object, sourceLine int) builtinMethodBody {
-				return func(t *Thread, args []Object, blockFrame *normalCallFrame) Object {
-
-					if receiver != args[0] {
-						return TRUE
-					}
-					return FALSE
-				}
-			},
-		},
-		{
-			// Reverse the receiver.
-			//
-			// ```ruby
-			// !true  # => false
-			// !false # => true
-			// ```
-			// @return [Boolean]
-			Name: "!",
-			Fn: func(receiver Object, sourceLine int) builtinMethodBody {
-				return func(t *Thread, args []Object, blockFrame *normalCallFrame) Object {
-
-					rightValue := receiver.(*BooleanObject).value
-
-					if rightValue {
-						return FALSE
-					}
-
-					return TRUE
-				}
-			},
-		},
-	}
-}
-
-=======
->>>>>>> c6f28777
 // Internal functions ===================================================
 
 // Functions for initialization -----------------------------------------
