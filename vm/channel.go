--- conflicted
+++ resolved
@@ -2,11 +2,8 @@
 
 import (
 	"fmt"
-<<<<<<< HEAD
 	"github.com/goby-lang/goby/vm/classes"
 	"github.com/goby-lang/goby/vm/errors"
-=======
->>>>>>> e389ed39
 	"sync"
 
 	"github.com/goby-lang/goby/vm/classes"
@@ -68,11 +65,7 @@
 // c.close           # Redundant: just for explanation and you don't need to call this here
 // ```
 type ChannelObject struct {
-<<<<<<< HEAD
 	*baseObj
-=======
-	*BaseObj
->>>>>>> e389ed39
 	Chan         chan int
 	ChannelState int
 }
@@ -104,11 +97,7 @@
 			Name: "new",
 			Fn: func(receiver Object, sourceLine int) builtinMethodBody {
 				return func(t *Thread, args []Object, blockFrame *normalCallFrame) Object {
-<<<<<<< HEAD
 					c := &ChannelObject{baseObj: &baseObj{class: t.vm.topLevelClass(classes.ChannelClass)}, Chan: make(chan int, chOpen)}
-=======
-					c := &ChannelObject{BaseObj: &BaseObj{class: t.vm.topLevelClass(classes.ChannelClass)}, Chan: make(chan int, chOpen)}
->>>>>>> e389ed39
 					return c
 				}
 			},
