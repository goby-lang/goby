--- conflicted
+++ resolved
@@ -8,9 +8,10 @@
 	"sync"
 	"time"
 
+	"sort"
+
 	"github.com/goby-lang/goby/vm/classes"
 	"github.com/goby-lang/goby/vm/errors"
-	"sort"
 )
 
 // RClass represents normal (not built in) class object
@@ -154,15 +155,9 @@
 			Fn: func(receiver Object, sourceLine int, t *Thread, args []Object, blockFrame *normalCallFrame) Object {
 				c, ok := receiver.(*RClass)
 
-<<<<<<< HEAD
-					if !ok {
-						return t.vm.InitErrorObject(errors.UndefinedMethodError, sourceLine, "Undefined Method '%s' for %s", "#ancestors", receiver.ToString())
-					}
-=======
 				if !ok {
 					return t.vm.InitErrorObject(errors.UndefinedMethodError, sourceLine, "Undefined Method '%s' for %s", "#ancestors", receiver.ToString())
 				}
->>>>>>> ecc65a8f
 
 				a := c.ancestors()
 				ancestors := make([]Object, len(a))
@@ -187,15 +182,9 @@
 			Fn: func(receiver Object, sourceLine int, t *Thread, args []Object, blockFrame *normalCallFrame) Object {
 				c, ok := receiver.(*RClass)
 
-<<<<<<< HEAD
-					if !ok {
-						return t.vm.InitErrorObject(errors.UndefinedMethodError, sourceLine, "Undefined Method '%s' for %s", "#<", receiver.ToString())
-					}
-=======
 				if !ok {
 					return t.vm.InitErrorObject(errors.UndefinedMethodError, sourceLine, "Undefined Method '%s' for %s", "#<", receiver.ToString())
 				}
->>>>>>> ecc65a8f
 
 				module, ok := args[0].(*RClass)
 
@@ -232,15 +221,9 @@
 			Fn: func(receiver Object, sourceLine int, t *Thread, args []Object, blockFrame *normalCallFrame) Object {
 				c, ok := receiver.(*RClass)
 
-<<<<<<< HEAD
-					if !ok {
-						return t.vm.InitErrorObject(errors.UndefinedMethodError, sourceLine, "Undefined Method '%s' for %s", "#<", receiver.ToString())
-					}
-=======
 				if !ok {
 					return t.vm.InitErrorObject(errors.UndefinedMethodError, sourceLine, "Undefined Method '%s' for %s", "#<", receiver.ToString())
 				}
->>>>>>> ecc65a8f
 
 				module, ok := args[0].(*RClass)
 
@@ -277,15 +260,9 @@
 			Fn: func(receiver Object, sourceLine int, t *Thread, args []Object, blockFrame *normalCallFrame) Object {
 				c, ok := receiver.(*RClass)
 
-<<<<<<< HEAD
-					if !ok {
-						return t.vm.InitErrorObject(errors.UndefinedMethodError, sourceLine, "Undefined Method '%s' for %s", "#<", receiver.ToString())
-					}
-=======
 				if !ok {
 					return t.vm.InitErrorObject(errors.UndefinedMethodError, sourceLine, "Undefined Method '%s' for %s", "#<", receiver.ToString())
 				}
->>>>>>> ecc65a8f
 
 				module, ok := args[0].(*RClass)
 
@@ -322,15 +299,9 @@
 			Fn: func(receiver Object, sourceLine int, t *Thread, args []Object, blockFrame *normalCallFrame) Object {
 				c, ok := receiver.(*RClass)
 
-<<<<<<< HEAD
-					if !ok {
-						return t.vm.InitErrorObject(errors.UndefinedMethodError, sourceLine, "Undefined Method '%s' for %s", "#<", receiver.ToString())
-					}
-=======
 				if !ok {
 					return t.vm.InitErrorObject(errors.UndefinedMethodError, sourceLine, "Undefined Method '%s' for %s", "#<", receiver.ToString())
 				}
->>>>>>> ecc65a8f
 
 				module, ok := args[0].(*RClass)
 
@@ -631,29 +602,12 @@
 			// @param class [Class] Receiver
 			// @return [String] Converted receiver name
 			Name: "name",
-<<<<<<< HEAD
-			Fn: func(receiver Object, sourceLine int) builtinMethodBody {
-				return func(t *Thread, args []Object, blockFrame *normalCallFrame) Object {
-					var class *RClass
-
-					if len(args) != 0 {
-						return t.vm.InitErrorObject(errors.ArgumentError, sourceLine, "Expect 0 argument. got: %d", len(args))
-					}
-
-					switch r := receiver.(type) {
-					case *RClass:
-						class = r
-					default:
-						class = r.SingletonClass()
-					}
-=======
 			Fn: func(receiver Object, sourceLine int, t *Thread, args []Object, blockFrame *normalCallFrame) Object {
 				if len(args) != 0 {
 					return t.vm.InitErrorObject(errors.ArgumentError, sourceLine, "Expect 0 argument. got: %d", len(args))
 				}
 
 				n, ok := receiver.(*RClass)
->>>>>>> ecc65a8f
 
 				if !ok {
 					return t.vm.InitErrorObject(errors.UndefinedMethodError, sourceLine, "Undefined Method '%s' for %s", "#name", receiver.ToString())
@@ -730,17 +684,9 @@
 
 				c, ok := receiver.(*RClass)
 
-<<<<<<< HEAD
-					if !ok {
-						return t.vm.InitErrorObject(errors.UndefinedMethodError, sourceLine, "Undefined Method '%s' for %s", "#superclass", receiver.ToString())
-					}
-
-					superClass := c.returnSuperClass()
-=======
 				if !ok {
 					return t.vm.InitErrorObject(errors.UndefinedMethodError, sourceLine, "Undefined Method '%s' for %s", "#superclass", receiver.ToString())
 				}
->>>>>>> ecc65a8f
 
 				superClass := c.returnSuperClass()
 
@@ -1202,19 +1148,9 @@
 			// @param *args [Class] String literals, or other objects that can be converted into String.
 			// @return [Null]
 			Name: "puts",
-<<<<<<< HEAD
-			Fn: func(receiver Object, sourceLine int) builtinMethodBody {
-				return func(t *Thread, args []Object, blockFrame *normalCallFrame) Object {
-					for _, arg := range args {
-						fmt.Println(arg.ToString())
-					}
-
-					return NULL
-=======
 			Fn: func(receiver Object, sourceLine int, t *Thread, args []Object, blockFrame *normalCallFrame) Object {
 				for _, arg := range args {
 					fmt.Println(arg.ToString())
->>>>>>> ecc65a8f
 				}
 
 				return NULL
@@ -1223,23 +1159,6 @@
 		},
 		{
 			Name: "raise",
-<<<<<<< HEAD
-			Fn: func(receiver Object, sourceLine int) builtinMethodBody {
-				return func(t *Thread, args []Object, blockFrame *normalCallFrame) Object {
-					switch len(args) {
-					case 0:
-						return t.vm.InitErrorObject(errors.InternalError, sourceLine, "")
-					case 1:
-						return t.vm.InitErrorObject(errors.InternalError, sourceLine, "'%s'", args[0].ToString())
-					case 2:
-						errorClass, ok := args[0].(*RClass)
-
-						if !ok {
-							return t.vm.InitErrorObject(errors.ArgumentError, sourceLine, "Expect error class, got: %s", args[0].Class().Name)
-						}
-
-						return t.vm.InitErrorObject(errorClass.Name, sourceLine, "'%s'", args[1].ToString())
-=======
 			Fn: func(receiver Object, sourceLine int, t *Thread, args []Object, blockFrame *normalCallFrame) Object {
 				switch len(args) {
 				case 0:
@@ -1251,7 +1170,6 @@
 
 					if !ok {
 						return t.vm.InitErrorObject(errors.ArgumentError, sourceLine, "Expect error class, got: %s", args[0].Class().Name)
->>>>>>> ecc65a8f
 					}
 
 					return t.vm.InitErrorObject(errorClass.Name, sourceLine, "'%s'", args[1].ToString())
@@ -1444,18 +1362,6 @@
 			// @param class [Class] receiver
 			// @return [Object] singleton class
 			Name: "singleton_class",
-<<<<<<< HEAD
-			Fn: func(receiver Object, sourceLine int) builtinMethodBody {
-				return func(t *Thread, args []Object, blockFrame *normalCallFrame) Object {
-					r := receiver
-					if r.SingletonClass() == nil {
-						id := t.vm.InitIntegerObject(r.id())
-						singletonClass := t.vm.createRClass(fmt.Sprintf("#<Class:#<%s:%s>>", r.Class().Name, id.ToString()))
-						singletonClass.isSingleton = true
-						return singletonClass
-					}
-					return receiver.SingletonClass()
-=======
 			Fn: func(receiver Object, sourceLine int, t *Thread, args []Object, blockFrame *normalCallFrame) Object {
 				r := receiver
 				if r.SingletonClass() == nil {
@@ -1463,7 +1369,6 @@
 					singletonClass := t.vm.createRClass(fmt.Sprintf("#<Class:#<%s:%s>>", r.Class().Name, id.ToString()))
 					singletonClass.isSingleton = true
 					return singletonClass
->>>>>>> ecc65a8f
 				}
 				return receiver.SingletonClass()
 
