package vm

import "testing"

func TestClassClassSuperclass(t *testing.T) {
	tests := []struct {
		input    string
		expected string
	}{
		{`Class.class.name`, "Class"},
		{`Class.superclass.name`, "Module"},
		{`Module.superclass.name`, "Object"},
	}

	for i, tt := range tests {
		v := initTestVM()
		evaluated := v.testEval(t, tt.input, getFilename())
		VerifyExpected(t, i, evaluated, tt.expected)
		v.checkCFP(t, i, 0)
		v.checkSP(t, i, 1)
	}
}

func TestAttrReaderAndWriter(t *testing.T) {
	tests := []struct {
		input    string
		expected int
	}{
		{`
		class Foo
		  attr_writer :bar
		  attr_reader :bar
		end

		f = Foo.new
		f.bar = 10
		f.bar

		`, 10},
		{`
		class Foo
		  attr_reader :bar

		  def set_bar(bar)
		    @bar = bar
		  end
		end

		f = Foo.new
		f.set_bar(10)
		f.bar

		`, 10},
		{`
		class Foo
		  attr_writer :bar

		  def bar
		    @bar
		  end
		end

		f = Foo.new
		f.bar = 10
		f.bar

		`, 10},
		{`
		class Foo
		  attr_accessor :bar
		end

		f = Foo.new
		f.bar = 10
		f.bar

		`, 10},
		{`
		class Foo
		  attr_accessor :foo, :bar
		end

		f = Foo.new
		f.bar = 10
		f.foo = 100
		f.bar + f.foo

		`, 110},
	}

	for i, tt := range tests {
		v := initTestVM()
		evaluated := v.testEval(t, tt.input, getFilename())
		VerifyExpected(t, i, evaluated, tt.expected)
		v.checkCFP(t, i, 0)
		v.checkSP(t, i, 1)
	}
}

func TestClassInheritModuleError(t *testing.T) {
	input := `module Foo
end

class Bar < Foo
end

a = Bar.new()
	`
	expected := `InternalError: Module inheritance is not supported: Foo`

	v := initTestVM()
	evaluated := v.testEval(t, input, getFilename())
	checkErrorMsg(t, i, evaluated, expected)
	v.checkCFP(t, 0, 1)
	v.checkSP(t, 0, 2)
}

func TestModuleInitializeError(t *testing.T) {
	input := `
	module Foo
	end

	Foo.new
	`
	expected := `NoMethodError: Undefined Method 'new' for Foo`

	v := initTestVM()
	evaluated := v.testEval(t, input, getFilename())
	checkErrorMsg(t, i, evaluated, expected)
	v.checkCFP(t, 0, 1)
	v.checkSP(t, 0, 1)
}

func TestClassInstanceVariable(t *testing.T) {
	tests := []struct {
		input    string
		expected int
	}{
		{`
		class Bar
		  @foo = 1
		end

		Bar.instance_variable_get("@foo")
		`, 1},
		{`
		class Bar
		  @foo = 1
		end

		Bar.instance_variable_set("@bar", 100)
		Bar.instance_variable_set("@foo", 20)
		Bar.instance_variable_get("@foo") + Bar.instance_variable_get("@bar")
		`, 120},
	}

	for i, tt := range tests {
		v := initTestVM()
		evaluated := v.testEval(t, tt.input, getFilename())
		VerifyExpected(t, i, evaluated, tt.expected)
		v.checkCFP(t, i, 0)
		v.checkSP(t, i, 1)
	}
}

func TestClassInstanceVariableFail(t *testing.T) {
	testsFail := []errorTestCase{
		{`
		class Bar
		  @foo = 1
		end

		Bar.instance_variable_get
		`, "ArgumentError: Expect 1 argument(s). got: 0", 1, 1},
		{`
		class Bar
		  @foo = 1
		end

		Bar.instance_variable_get("@foo", 2)
		`, "ArgumentError: Expect 1 argument(s). got: 2", 1, 1},
		{`
		class Bar
		  @foo = 1
		end

		Bar.instance_variable_set
				`, "ArgumentError: Expect 2 argument(s). got: 0", 1, 1},
		{`
		class Bar
		  @foo = 1
		end

		Bar.instance_variable_set("@bar")
				`, "ArgumentError: Expect 2 argument(s). got: 1", 1, 1},
		{`
		class Bar
		  @foo = 1
		end

		Bar.instance_variable_set("@bar", 2, 3)
				`, "ArgumentError: Expect 2 argument(s). got: 3", 1, 1},
	}

	for i, tt := range testsFail {
		v := initTestVM()
		evaluated := v.testEval(t, tt.input, getFilename())
		checkErrorMsg(t, i, evaluated, tt.expected)
		v.checkCFP(t, i, tt.expectedCFP)
		v.checkSP(t, i, tt.expectedSP)
	}
}

func TestCustomClassConstructor(t *testing.T) {
	input := `
		class Foo
			def initialize(x, y)
				@x = x
				@y = y
			end

			def bar
				@x + @y
			end
		end

		f = Foo.new(10, 20)
		f.bar
	`

	v := initTestVM()
	evaluated := v.testEval(t, input, getFilename())
	VerifyExpected(t, 0, evaluated, 30)
	v.checkCFP(t, 0, 0)
	v.checkSP(t, 0, 1)
}

func TestClassNamespace(t *testing.T) {
	tests := []struct {
		input    string
		expected int
	}{
		{`
		module Foo
		  class Bar
		    def bar
		      10
		    end
		  end
		end

		Foo::Bar.new.bar
		`, 10},
		{`
		class Foo
		  class Bar
		    def bar
		      10
		    end
		  end
		end

		Foo::Bar.new.bar
		`, 10},
		{`
		class Foo
		  def bar
		    100
		  end

		  class Bar
		    def bar
		      10
		    end
		  end
		end

		Foo.new.bar + Foo::Bar.new.bar
		`, 110},
		{`
		class Foo
		  def bar
		    100
		  end
		end

		module Baz
		  class Bar
		    def bar
		      Foo.new.bar
		    end
		  end
		end

		Baz::Bar.new.bar
		`, 100},
		{`
		module Baz
		  class Bar
		    class Foo
		      def bar
				100
		      end
		    end
		  end
		end

		Baz::Bar::Foo.new.bar
		`, 100},
		{`
		module Baz
		  class Foo
		    def bar
		      100
		    end
		  end

		  class Bar
		    def bar
		      Foo.new.bar
		    end
		  end
		end

		Baz::Bar.new.bar
		`, 100},
		{`
		module Baz
		  class Bar
		    def bar
		      Foo.new.bar
		    end

		    class Foo
		      def bar
				100
		      end
		    end
		  end
		end

		Baz::Bar.new.bar
		`, 100},
		{`
		module Foo
		  class Bar
		    def bar
		      10
		    end
		  end
		end

		module Baz
		  class Bar < Foo::Bar
		    def foo
		      100
		    end
		  end
		end

		b = Baz::Bar.new
		b.foo + b.bar
		`, 110},
		{`
		module A
		  class B
		    class C
		      class D
		        def e
		          10
		        end
		      end
		    end
		  end
		end

		A::B::C::D.new.e
		`, 10},
		{`
		class Foo
		  def self.bar
		    10
		  end
		end

		Object::Foo.bar
		`, 10},
		{`
		Foo = 10

		Object::Foo
		`, 10},
		{`
		class X
		  Bar = 100
		end

		module Foo
		  Bar = 10

		  class Baz < X
			def self.result
			  Bar
			end
		  end
		end

		Foo::Baz.result`, 10},
	}

	for i, tt := range tests {
		v := initTestVM()
		evaluated := v.testEval(t, tt.input, getFilename())
		VerifyExpected(t, i, evaluated, tt.expected)
		v.checkCFP(t, i, 0)
		v.checkSP(t, i, 1)
	}
}

func TestPrimitiveType(t *testing.T) {
	tests := []struct {
		input    string
		expected string
	}{
		{
			`100.class.name
			`,
			"Integer",
		},
		{
			`Integer.name
			`,
			"Integer",
		},
		{
			`"123".class.name
			`,
			"String",
		},
		{
			`String.name
			`,
			"String",
		},
		{
			`true.class.name
			`,
			"Boolean",
		},
		{
			`Boolean.name
			`,
			"Boolean",
		},
		{
			`
			nil.class.name
			`,
			"Null",
		},
		{
			`
			Integer.name
			`,
			"Integer",
		},
		{
			`
			Object.class.name
			`, "Class",
		},
		{
			`
			Class.class.name
			`, "Class",
		},
	}

	for i, tt := range tests {
		v := initTestVM()
		evaluated := v.testEval(t, tt.input, getFilename())
		VerifyExpected(t, i, evaluated, tt.expected)
		v.checkCFP(t, i, 0)
		v.checkSP(t, i, 1)
	}
}

func TestClassGeneralComparisonOperation(t *testing.T) {
	tests := []struct {
		input    string
		expected interface{}
	}{
		{`Integer == 123`, false},
		{`Integer == "123"`, false},
		{`Integer == "124"`, false},
		{`Integer == (1..3)`, false},
		{`Integer == { a: 1, b: 2 }`, false},
		{`Integer == [1, "String", true, 2..5]`, false},
		{`Integer == Integer`, true},
		{`Integer == String`, false},
		{`123.class == Integer`, true},
		{`Integer == Object`, false},
		{`Integer.superclass == Object`, true},
		{`123.class.superclass == Object`, true},
		{`Integer != 123`, true},
		{`Integer != "123"`, true},
		{`Integer != "124"`, true},
		{`Integer != (1..3)`, true},
		{`Integer != { a: 1, b: 2 }`, true},
		{`Integer != [1, "String", true, 2..5]`, true},
		{`Integer != Integer`, false},
		{`Integer != String`, true},
		{`123.class != Integer`, false},
		{`Integer != Object`, true},
		{`Integer.superclass != Object`, false},
		{`123.class.superclass != Object`, false},
	}

	for i, tt := range tests {
		v := initTestVM()
		evaluated := v.testEval(t, tt.input, getFilename())
		VerifyExpected(t, i, evaluated, tt.expected)
		v.checkCFP(t, i, 0)
		v.checkSP(t, i, 1)
	}
}

func TestGeneralAssignmentByOperation(t *testing.T) {
	tests := []struct {
		input    string
		expected interface{}
	}{
		{`a = 123;    a ||= 456;                  a;`, 123},
		{`a = 123;    a ||= true;                 a;`, 123},
		{`a = "Goby"; a ||= "Fish";               a;`, "Goby"},
		{`a = (1..3); a ||= [1, 2, 3];          a.to_s;`, "(1..3)"},
		{`a = false;  a ||= 123;                  a;`, 123},
		{`a = nil;    a ||= { b: 1 };             a["b"];`, 1},
		{`a = false;  a ||= false;                a;`, false},
		{`a = nil;    a ||= false;                a;`, false},
		{`a = false;  a ||= nil;                  a;`, nil},
		{`a = nil;    a ||= nil;                  a;`, nil},
		{`a = false;  a ||= nil || false;         a;`, false},
		{`a = false;  a ||= false || nil;         a;`, nil},
		{`a = false;  a ||= true && false || nil; a;`, nil},
	}

	for i, tt := range tests {
		v := initTestVM()
		evaluated := v.testEval(t, tt.input, getFilename())
		VerifyExpected(t, i, evaluated, tt.expected)
		v.checkCFP(t, i, 0)
		v.checkSP(t, i, 1)
	}
}

// Method tests

<<<<<<< HEAD
	v := initTestVM()
	evaluated := v.testEval(t, input, getFilename())
	checkErrorMsg(t, i, evaluated, expected)
	v.checkCFP(t, 0, 1)
	v.checkSP(t, 0, 1)
=======
func TestDefineMethod(t *testing.T) {
	tests := []struct {
		input    string
		expected interface{}
	}{
		{`
		class C
 		  ["hi", "hola"].each do |method_name|
				define_method method_name do
				end
			end
		end
		C.new.methods.first(2) == ["hi", "hola"]
		`, true},
		{`
		class C
		  define_method :ten do
				10
		  end
		end
		C.new.ten
		`, 10},
		{`
		class C
		  define_method :plus_1 do |num|
				num + 1
		  end
		end
		C.new.plus_1(1)
		`, 2},
		{`
		Object.define_method :plus_1 do |num|
			num + 1
		end
		plus_1(1)
		`, 2},
	}
	for i, tt := range tests {
		v := initTestVM()
		evaluated := v.testEval(t, tt.input, getFilename())
		VerifyExpected(t, i, evaluated, tt.expected)
		v.checkCFP(t, i, 0)
		v.checkSP(t, i, 1)
	}
>>>>>>> eb80f176
}

func TestDefineMethodFail(t *testing.T) {
	testsFail := []errorTestCase{
		{`Object.define_method`, "ArgumentError: Expect 1 argument(s). got: 0", 1},
		{`Object.define_method :foo`, "ArgumentError: can't define a method without a block", 1},
	}

	for i, tt := range testsFail {
		v := initTestVM()
		evaluated := v.testEval(t, tt.input, getFilename())
		checkErrorMsg(t, i, evaluated, tt.expected)
		v.checkCFP(t, i, tt.expectedCFP)
		v.checkSP(t, i, 1)
	}
}

<<<<<<< HEAD
	v := initTestVM()
	evaluated := v.testEval(t, input, getFilename())
	checkErrorMsg(t, i, evaluated, expected)
	v.checkCFP(t, 0, 1)
	v.checkSP(t, 0, 1)
=======
func TestDefineSingletonMethod(t *testing.T) {
	tests := []struct {
		input    string
		expected interface{}
	}{
		{`
		class C
		end
		
		C.define_singleton_method :ten do
			10
        end
		C.ten
		`, 10},
		{`
		s1 = "String"
		s2 = s1.dup
		s1.define_singleton_method :ten do
			10
		end
		s2.define_singleton_method :ten do
			20
		end
		s1.ten
		`, 10},
		{`
		class C; end
		C.define_singleton_method :plus_1 do |num|
			num + 1
		end
		C.plus_1(1)
		`, 2},
	}
	for i, tt := range tests {
		v := initTestVM()
		evaluated := v.testEval(t, tt.input, getFilename())
		VerifyExpected(t, i, evaluated, tt.expected)
		v.checkCFP(t, i, 0)
		v.checkSP(t, i, 1)
	}
>>>>>>> eb80f176
}

func TestDefineSingletonMethodFail(t *testing.T) {
	testsFail := []errorTestCase{
		{`Object.define_singleton_method`, "ArgumentError: Expect 1 argument(s). got: 0", 1},
		{`Object.define_singleton_method :foo`, "ArgumentError: can't define a method without a block", 1},
	}

	for i, tt := range testsFail {
		v := initTestVM()
		evaluated := v.testEval(t, tt.input, getFilename())
		checkErrorMsg(t, i, evaluated, tt.expected)
		v.checkCFP(t, i, tt.expectedCFP)
		v.checkSP(t, i, 1)
	}
}

func TestMethodsMethod(t *testing.T) {
	tests := []struct {
		input    string
		expected bool
	}{
		{`
		class C
		  def hola
		  end

		  def hi
		  end
		end
		C.new.methods.first(2) == ["hi", "hola"]
		`, true},
		{`
		class C
		  def hi
		  end
		end
		class D < C
		  def hola
		  end
		end
		D.new.methods.first(2) == ["hola", "hi"]
		`, true},
		{`
		class C
		  def hi
		  end
		end
		c = C.new
		def c.hola
		end
		c.methods.first(2) == ["hola", "hi"]
		`, true},
		{`
		class C
		end
		C.new.methods.include?("to_s")
		`, true},
	}
	for i, tt := range tests {
		v := initTestVM()
		evaluated := v.testEval(t, tt.input, getFilename())
		VerifyExpected(t, i, evaluated, tt.expected)
		v.checkCFP(t, i, 0)
		v.checkSP(t, i, 1)
	}
}

func TestAncestorsMethod(t *testing.T) {
	tests := []struct {
		input    string
		expected bool
	}{
		{`
		class C
		end
		C.ancestors == [C, Object]
		`, true},
		{`
		module M
		end
		class C
		end
		class C2 < C
		  include M
		end
		class C3 < C2
		end
		C3.ancestors == [C3, C2, M, C, Object]
		`, true},
	}
	for i, tt := range tests {
		v := initTestVM()
		evaluated := v.testEval(t, tt.input, getFilename())
		VerifyExpected(t, i, evaluated, tt.expected)
		v.checkCFP(t, i, 0)
		v.checkSP(t, i, 1)
	}
}

func TestBuiltinClassMonkeyPatching(t *testing.T) {
	input := `
	class String
	  def buz
	    "buz"
	  end
	end

	"123".buz
	`

	v := initTestVM()
	evaluated := v.testEval(t, input, getFilename())
	VerifyExpected(t, 0, evaluated, "buz")
	v.checkCFP(t, 0, 0)
	v.checkSP(t, 0, 1)
}

func TestClassGreaterThanMethod(t *testing.T) {
	tests := []struct {
		input    string
		expected bool
	}{
		{`
		Object > Array
		`, true},
		{`
		Array > Object
		`, false},
		{`
		Object > Object
		`, false},
		{`
		(Array > Hash).nil?
		`, true},
		{`
		module M
		end
		class C
		end
		class C2 < C
		  include M
		end
		class C3 < C2
		end
		M > C3
		`, true},
		{`
		module M
		end
		class C
		end
		(M > C).nil?
		`, true},
	}
	for i, tt := range tests {
		v := initTestVM()
		evaluated := v.testEval(t, tt.input, getFilename())
		VerifyExpected(t, i, evaluated, tt.expected)
		v.checkCFP(t, i, 0)
		v.checkSP(t, i, 1)
	}
}

func TestClassGreaterThanMethodFail(t *testing.T) {
	testsFail := []errorTestCase{
		{`Array > 1`, "TypeError: Expect argument to be Module. got: Integer", 1, 1},
	}

	for i, tt := range testsFail {
		v := initTestVM()
		evaluated := v.testEval(t, tt.input, getFilename())
		checkErrorMsg(t, i, evaluated, tt.expected)
		v.checkCFP(t, i, tt.expectedCFP)
		v.checkSP(t, i, 1)
	}
}

func TestClassGreaterThanOrEqualMethod(t *testing.T) {
	tests := []struct {
		input    string
		expected bool
	}{
		{`
		Object >= Array
		`, true},
		{`
		Array >= Object
		`, false},
		{`
		Object >= Object
		`, true},
		{`
		(Array >= Hash).nil?
		`, true},
		{`
		module M
		end
		class C
		end
		class C2 < C
		  include M
		end
		class C3 < C2
		end
		M >= C3
		`, true},
		{`
		module M
		end
		class C
		end
		(M >= C).nil?
		`, true},
	}
	for i, tt := range tests {
		v := initTestVM()
		evaluated := v.testEval(t, tt.input, getFilename())
		VerifyExpected(t, i, evaluated, tt.expected)
		v.checkCFP(t, i, 0)
		v.checkSP(t, i, 1)
	}
}

func TestClassGreaterThanOrEqualMethodFail(t *testing.T) {
	testsFail := []errorTestCase{
		{`Array >= 1`, "TypeError: Expect argument to be Module. got: Integer", 1, 1},
	}

	for i, tt := range testsFail {
		v := initTestVM()
		evaluated := v.testEval(t, tt.input, getFilename())
		checkErrorMsg(t, i, evaluated, tt.expected)
		v.checkCFP(t, i, tt.expectedCFP)
		v.checkSP(t, i, 1)
	}
}

func TestClassLesserThanMethod(t *testing.T) {
	tests := []struct {
		input    string
		expected bool
	}{
		{`
		Object < Array
		`, false},
		{`
		Array < Object
		`, true},
		{`
		Object < Object
		`, false},
		{`
		(Array < Hash).nil?
		`, true},
		{`
		module M
		end
		class C
		end
		class C2 < C
		  include M
		end
		class C3 < C2
		end
		C3 < M
		`, true},
		{`
		module M
		end
		class C
		end
		(M < C).nil?
		`, true},
	}
	for i, tt := range tests {
		v := initTestVM()
		evaluated := v.testEval(t, tt.input, getFilename())
		VerifyExpected(t, i, evaluated, tt.expected)
		v.checkCFP(t, i, 0)
		v.checkSP(t, i, 1)
	}
}

func TestClassLesserThanMethodFail(t *testing.T) {
	testsFail := []errorTestCase{
		{`Array < 1`, "TypeError: Expect argument to be Module. got: Integer", 1, 1},
	}

	for i, tt := range testsFail {
		v := initTestVM()
		evaluated := v.testEval(t, tt.input, getFilename())
		checkErrorMsg(t, i, evaluated, tt.expected)
		v.checkCFP(t, i, tt.expectedCFP)
		v.checkSP(t, i, 1)
	}
}

func TestClassLesserThanOrEqualMethod(t *testing.T) {
	tests := []struct {
		input    string
		expected bool
	}{
		{`
		Object <= Array
		`, false},
		{`
		Array <= Object
		`, true},
		{`
		Object <= Object
		`, true},
		{`
		(Array <= Hash).nil?
		`, true},
		{`
		module M
		end
		class C
		end
		class C2 < C
		  include M
		end
		class C3 < C2
		end
		C3 <= M
		`, true},
		{`
		module M
		end
		class C
		end
		(M <= C).nil?
		`, true},
	}
	for i, tt := range tests {
		v := initTestVM()
		evaluated := v.testEval(t, tt.input, getFilename())
		VerifyExpected(t, i, evaluated, tt.expected)
		v.checkCFP(t, i, 0)
		v.checkSP(t, i, 1)
	}
}

func TestClassLesserThanOrEqualMethodFail(t *testing.T) {
	testsFail := []errorTestCase{
		{`Array <= 1`, "TypeError: Expect argument to be Module. got: Integer", 1, 1},
	}

	for i, tt := range testsFail {
		v := initTestVM()
		evaluated := v.testEval(t, tt.input, getFilename())
		checkErrorMsg(t, i, evaluated, tt.expected)
		v.checkCFP(t, i, tt.expectedCFP)
		v.checkSP(t, i, 1)
	}
}

func TestConstantsMethod(t *testing.T) {
	tests := []struct {
		input    string
		expected interface{}
	}{
		{`
		class Foo
		  module Bar
		  end
		end

		Foo.constants.first.to_s
		`, "Bar"},
		{`
		module Foo
		  Baz = "123"
		end

		Foo.constants.first.to_s
		`, "Baz"},
		{`
		module Foo
		  Bar = "456"
		  Baz = "123"
		end

		Foo.constants.to_s
		`, "[\"Bar\", \"Baz\"]"},
		{`
		Bar = "1123"
		Object.constants.include?("Bar")
		`, true},
		{`
		class Bar; end
		Object.constants.include?("Bar")
		`, true},
	}
	for i, tt := range tests {
		v := initTestVM()
		evaluated := v.testEval(t, tt.input, getFilename())
		VerifyExpected(t, i, evaluated, tt.expected)
		v.checkCFP(t, i, 0)
		v.checkSP(t, i, 1)
	}
}

func TestInheritsMethodMissingMethod(t *testing.T) {
	tests := []struct {
		input    string
		expected interface{}
	}{
		{`
		class Bar
		end

		Bar.new.inherits_method_missing?

`, false},
		{`
		class Bar
		  inherits_method_missing
		end

		Bar.new.inherits_method_missing?

`, true},
	}

	for i, tt := range tests {
		v := initTestVM()
		evaluated := v.testEval(t, tt.input, getFilename())

		if isError(evaluated) {
			t.Fatalf("got Error: %s", evaluated.(*Error).message)
		}

		VerifyExpected(t, i, evaluated, tt.expected)
		v.checkCFP(t, i, 0)
		v.checkSP(t, i, 1)
	}
}

func TestInspectMethod(t *testing.T) {
	tests := []errorTestCase{
		{`inspect`, "#<Object:##OBJECTID## >", 0, 1},
		{`Object.inspect`, "Object", 0, 1},
		{`Class.inspect`, "Class", 0, 1},
		{`String.inspect`, "String", 0, 1},
		{`Integer.inspect`, "Integer", 0, 1},
		{`Decimal.inspect`, "Decimal", 0, 1},
		{`Float.inspect`, "Float", 0, 1},
		{`Array.inspect`, "Array", 0, 1},
		{`Hash.inspect`, "Hash", 0, 1},
		{`Null.inspect`, "Null", 0, 1},
		{`MatchData.inspect`, "MatchData", 0, 1},
		{`Regexp.inspect`, "Regexp", 0, 1},
		{`RangeEnumerator.inspect`, "RangeEnumerator", 0, 1},
		{`Range.inspect`, "Range", 0, 1},
		{`File.inspect`, "File", 0, 1},
		{`GoMap.inspect`, "GoMap", 0, 1},
		{`Block.inspect`, "Block", 0, 1},
		{`Channel.inspect`, "Channel", 0, 1},
		{`require 'json';JSON.inspect`, "JSON", 0, 1},
		{`require 'net/http';Net.inspect`, "Net", 0, 1},
		{`require 'net/http';Net::HTTP.inspect`, "HTTP", 0, 1},
		{`require 'net/http';Net::HTTP::Request.inspect`, "Request", 0, 1},
		{`require 'concurrent/array';Concurrent::Array.inspect`, "Array", 0, 1},
		{`require 'concurrent/hash';Concurrent::Hash.inspect`, "Hash", 0, 1},
		{`require 'concurrent/rw_lock';Concurrent::RWLock.inspect`, "RWLock", 0, 1},
		{`require 'net/simple_server';Net::SimpleServer.inspect`, "SimpleServer", 0, 1},
		{`require 'spec';Spec.inspect`, "Spec", 0, 1},
		{`require 'uri';URI.inspect`, "URI", 0, 1},
		{`
    class Foo
    end
    Foo.new.inspect`, "#<Foo:##OBJECTID## >", 0, 1},
		{`
		class Foo
		 attr_accessor :foo, :bar
		end
		Foo.new.inspect`, "#<Foo:##OBJECTID## >", 0, 1},
		{`
		class Foo
		 def self.bar
       { k: :value }
     end
		end
		Foo.bar.inspect`, `{ k: "value" }`, 0, 1},
		{`
		class Foo
		 attr_accessor :foo, :bar
		 def initialize
		   @foo = [42, "string", { key: :value }]
		   @bar = { float: 2.71, decimal: 3.14.to_d }
		 end
		end
		Foo.new.inspect`, `#<Foo:##OBJECTID## @bar={ decimal: 3.14, float: 2.71 } @foo=[42, "string", { key: "value" }] >`, 0, 1},
	}

	for i, tt := range tests {
		v := initTestVM()
		evaluated := v.testEval(t, tt.input, getFilename())
		VerifyExpected(t, i, evaluated, tt.expected)
		v.checkCFP(t, i, tt.expectedCFP)
		v.checkSP(t, i, tt.expectedSP)
	}
}

func TestRaiseMethod(t *testing.T) {
	testsFail := []struct {
		input       string
		expected    string
		expectedCFP int
		expectedSP  int
	}{
		{`raise`, "InternalError: ", 1, 1},
		{`raise "Foo"`, "InternalError: \"Foo\"", 1, 1},
		{`
		class BarError; end
		raise BarError, "Foo"`, "BarError: \"Foo\"", 1, 1},
		{`
		class FooError; end

		def raise_foo
		  raise FooError, "Foo"
		end

		raise_foo
		`,
			// Expect CFP to be 2 is because the `raise_foo`'s frame is not popped
			// Expect SP to be 2 cause the program got stopped before it replaces receiver with the return value (error)
			// TODO: This means we need to pop error object when implementing `rescue`
			"FooError: \"Foo\"", 1, 1},
	}

	for i, tt := range testsFail {
		v := initTestVM()
		evaluated := v.testEval(t, tt.input, getFilename())
		checkErrorMsg(t, i, evaluated, tt.expected)
		v.checkCFP(t, i, tt.expectedCFP)
		v.checkSP(t, i, tt.expectedSP)
	}
}

func TestRaiseMethodFail(t *testing.T) {
	testsFail := []errorTestCase{
		{`raise "Foo", "Bar"`, "ArgumentError: Expect argument #2 to be a class. got: String", 1, 1},
		{`
		class BarError; end
		raise BarError, "Foo", "Bar"`, "ArgumentError: Expect 2 or less argument(s). got: 3", 1, 1},
	}

	for i, tt := range testsFail {
		v := initTestVM()
		evaluated := v.testEval(t, tt.input, getFilename())
		checkErrorMsg(t, i, evaluated, tt.expected)
		v.checkCFP(t, i, tt.expectedCFP)
		v.checkSP(t, i, tt.expectedSP)
	}
}

func TestRandMethod(t *testing.T) {
	tests := []struct {
		input    string
		expected string
	}{
		{`rand.class.name`, "Float"},
		{`rand(1).class.name`, "Integer"},
		{`rand(1, 2).class.name`, "Integer"},
		{`(60 < rand(64, 66)).to_s`, "true"},
		{`(70 > rand(64, 66)).to_s`, "true"},
	}
	for i, tt := range tests {
		v := initTestVM()
		evaluated := v.testEval(t, tt.input, getFilename())
		VerifyExpected(t, i, evaluated, tt.expected)
		v.checkCFP(t, i, 0)
		v.checkSP(t, i, 1)
	}
}

func TestRandMethodFail(t *testing.T) {
	testsFail := []errorTestCase{
		{`rand(1, 10, 100)`, "ArgumentError: Expect 2 argument(s). got: 3", 1, 1},
		{`rand("some string")`, "TypeError: Expect argument to be Integer. got: String", 1, 1},
		{`rand("some string", "some other string")`, "TypeError: Expect argument to be Integer. got: String", 1, 1},
		{`rand(10, "some other string")`, "TypeError: Expect argument to be Integer. got: String", 1, 1},
	}

	for i, tt := range testsFail {
		v := initTestVM()
		evaluated := v.testEval(t, tt.input, getFilename())
		checkErrorMsg(t, i, evaluated, tt.expected)
		v.checkCFP(t, i, tt.expectedCFP)
		v.checkSP(t, i, 1)
	}
}

func TestRespondToMethod(t *testing.T) {
	tests := []struct {
		input    string
		expected bool
	}{
		{`
		1.respond_to? :to_i
		`, true},
		{`
		"string".respond_to? "+"
		`, true},
		{`
		1.respond_to? :numerator
		`, false},
		{`
		Class.respond_to? "respond_to?"
		`, true},
		{`
		Class.respond_to? :phantom
		`, false},
	}
	for i, tt := range tests {
		v := initTestVM()
		evaluated := v.testEval(t, tt.input, getFilename())
		VerifyExpected(t, i, evaluated, tt.expected)
		v.checkCFP(t, i, 0)
		v.checkSP(t, i, 1)
	}
}

func TestRespondToMethodFail(t *testing.T) {
	testsFail := []errorTestCase{
		{`1.respond_to?`, "ArgumentError: Expect 1 argument(s). got: 0", 1, 1},
	}

	for i, tt := range testsFail {
		v := initTestVM()
		evaluated := v.testEval(t, tt.input, getFilename())
		checkErrorMsg(t, i, evaluated, tt.expected)
		v.checkCFP(t, i, tt.expectedCFP)
		v.checkSP(t, i, 1)
	}
}

func TestRequireMethod(t *testing.T) {
	input := `
	require "uri"

	u = URI.parse("http://example.com")
	u.scheme
	`
	v := initTestVM()
	evaluated := v.testEval(t, input, getFilename())
	VerifyExpected(t, 0, evaluated, "http")
	v.checkCFP(t, 0, 0)
	v.checkSP(t, 0, 1)
}

func TestRequireMethodFail(t *testing.T) {
	testsFail := []errorTestCase{
		{`require "bar"`, `IOError: Can't load "bar"`, 1, 1},
		{`require 1`, `TypeError: Can't require "Integer": Pass a string instead`, 1, 1},
		{`require "db", "json"`, `ArgumentError: Expect 1 argument(s). got: 2`, 1, 1},
	}

	for i, tt := range testsFail {
		v := initTestVM()
		evaluated := v.testEval(t, tt.input, getFilename())
		checkErrorMsg(t, i, evaluated, tt.expected)
		v.checkCFP(t, i, tt.expectedCFP)
		v.checkSP(t, i, tt.expectedSP)
	}
}

func TestRequireRelativeMethod(t *testing.T) {
	input := `
	require_relative("../test_fixtures/require_test/foo")

	fifty = Foo.bar(5)

	Foo.baz do |hundred|
	  hundred + fifty + Bar.baz
	end
	`

	v := initTestVM()
	evaluated := v.testEval(t, input, getFilename())
	VerifyExpected(t, 0, evaluated, 160)
	v.checkCFP(t, 0, 0)
	v.checkSP(t, 0, 1)
}

func TestRequireRelativeMethodFail(t *testing.T) {
	testsFail := []errorTestCase{
		{`require_relative "bar"`, `IOError: Can't load "bar"`, 1, 1},
		{`require_relative 1`, `TypeError: Can't require "Integer": Pass a string instead`, 1, 1},
		{`require_relative "db", "json"`, `ArgumentError: Expect 1 argument(s). got: 2`, 1, 1},
	}

	for i, tt := range testsFail {
		v := initTestVM()
		evaluated := v.testEval(t, tt.input, getFilename())
		checkErrorMsg(t, i, evaluated, tt.expected)
		v.checkCFP(t, i, tt.expectedCFP)
		v.checkSP(t, i, tt.expectedSP)
	}
}

func TestSendMethod(t *testing.T) {
	tests := []struct {
		input    string
		expected interface{}
	}{
		{`
		def foo
		  10
		end

		send(:foo)
		`, 10},
		{`
		class Foo
		  def bar
		    10
		  end
		end

		Foo.new.send(:bar)
		`, 10},
		{`
		class Foo
		  def self.bar
		    10
		  end
		end

		Foo.send(:bar)
		`, 10},
		{`
		def foo(x)
		  10 + x
		end

		send(:foo, 5)
		`, 15},
		{`
		class Foo
		  def bar(x)
		    10 + x
		  end
		end

		Foo.new.send(:bar, 5)
		`, 15},
		{`
		class Foo
		  def self.bar(x)
		    10 + x
		  end
		end

		Foo.send(:bar, 5)
		`, 15},
		{`
		class Math
		  def self.add(x, y)
		    x + y
		  end
		end

		Math.send(:add, 10, 15)
		`, 25},
		{`
		class Foo
		  def bar(x, y)
		    yield x, y
		  end
		end
		a = Foo.new
		a.send(:bar, 7, 8) do |i, j| i * j; end
		`, 56},
		{`
		class Foo
		  def method_missing(name)
		    10
		  end
		end

		Foo.new.send(:bar)
		`, 10},
	}

	for i, tt := range tests {
		v := initTestVM()
		evaluated := v.testEval(t, tt.input, getFilename())
		VerifyExpected(t, i, evaluated, tt.expected)
		v.checkCFP(t, i, 0)
		v.checkSP(t, i, 1)
	}
}

func TestSendMethodFail(t *testing.T) {
	testsFail := []errorTestCase{
		{`send`, `ArgumentError: Expect 1 or more argument(s). got: 0`, 1, 1},
		{`send(["foo"])`, `TypeError: Expect argument to be String. got: Array`, 1, 1},
	}

	for i, tt := range testsFail {
		v := initTestVM()
		evaluated := v.testEval(t, tt.input, getFilename())
		checkErrorMsg(t, i, evaluated, tt.expected)
		v.checkCFP(t, i, tt.expectedCFP)
		v.checkSP(t, i, tt.expectedSP)
	}
}

// With the current framework, only exit() failures can be tested.
func TestExitMethodFail(t *testing.T) {
	testsFail := []errorTestCase{
		{`exit("abc")`, "TypeError: Expect argument to be Integer. got: String", 1, 1},
		{`exit(1, 2)`, "ArgumentError: Expect 1 or less argument(s). got: 2", 1, 1},
	}

	for i, tt := range testsFail {
		v := initTestVM()
		evaluated := v.testEval(t, tt.input, getFilename())
		checkErrorMsg(t, i, evaluated, tt.expected)
		v.checkCFP(t, i, tt.expectedCFP)
		v.checkSP(t, i, 1)
	}
}

func TestGeneralIsAMethod(t *testing.T) {
	tests := []struct {
		input    string
		expected bool
	}{
		{`123.is_a?(Integer)`, true},
		{`123.is_a?(Object)`, true},
		{`123.is_a?(String)`, false},
		{`123.is_a?(Range)`, false},
		{`"Hello World".is_a?(String)`, true},
		{`"Hello World".is_a?(Object)`, true},
		{`"Hello World".is_a?(Boolean)`, false},
		{`"Hello World".is_a?(Array)`, false},
		{`(2..10).is_a?(Range)`, true},
		{`(2..10).is_a?(Object)`, true},
		{`(2..10).is_a?(Null)`, false},
		{`(2..10).is_a?(Hash)`, false},
		{`{ a: 1, b: "2", c: ["Goby", 123] }.is_a?(Hash)`, true},
		{`{ a: 1, b: "2", c: ["Goby", 123] }.is_a?(Object)`, true},
		{`{ a: 1, b: "2", c: ["Goby", 123] }.is_a?(Class)`, false},
		{`{ a: 1, b: "2", c: ["Goby", 123] }.is_a?(Array)`, false},
		{`[1, 2, 3, 4, 5].is_a?(Array)`, true},
		{`[1, 2, 3, 4, 5].is_a?(Object)`, true},
		{`[1, 2, 3, 4, 5].is_a?(Null)`, false},
		{`[1, 2, 3, 4, 5].is_a?(String)`, false},
		{`true.is_a?(Boolean)`, true},
		{`true.is_a?(Object)`, true},
		{`true.is_a?(Array)`, false},
		{`true.is_a?(Integer)`, false},
		{`String.is_a?(Class)`, true},
		{`String.is_a?(String)`, false},
		{`String.is_a?(Array)`, false},
		{`nil.is_a?(Null)`, true},
		{`nil.is_a?(Object)`, true},
		{`nil.is_a?(String)`, false},
		{`nil.is_a?(Range)`, false},
	}

	for i, tt := range tests {
		v := initTestVM()
		evaluated := v.testEval(t, tt.input, getFilename())
		VerifyExpected(t, i, evaluated, tt.expected)
		v.checkCFP(t, i, 0)
		v.checkSP(t, i, 1)
	}
}

func TestGeneralIsAMethodFail(t *testing.T) {
	testsFail := []errorTestCase{
		{`123.is_a?`, "ArgumentError: Expect 1 argument(s). got: 0", 1, 1},
		{`Class.is_a?`, "ArgumentError: Expect 1 argument(s). got: 0", 1, 1},
		{`123.is_a?(123, 456)`, "ArgumentError: Expect 1 argument(s). got: 2", 1, 1},
		{`123.is_a?(Integer, String)`, "ArgumentError: Expect 1 argument(s). got: 2", 1, 1},
		{`123.is_a?(true)`, "TypeError: Expect argument to be Class. got: Boolean", 1, 1},
		{`Class.is_a?(true)`, "TypeError: Expect argument to be Class. got: Boolean", 1, 1},
	}

	for i, tt := range testsFail {
		v := initTestVM()
		evaluated := v.testEval(t, tt.input, getFilename())
		checkErrorMsg(t, i, evaluated, tt.expected)
		v.checkCFP(t, i, tt.expectedCFP)
		v.checkSP(t, i, 1)
	}
}

func TestGeneralKindOfMethod(t *testing.T) {
	tests := []struct {
		input    string
		expected bool
	}{
		{`123.kind_of?(Integer)`, true},
		{`123.kind_of?(Object)`, true},
		{`123.kind_of?(String)`, false},
		{`123.kind_of?(Range)`, false},
		{`"Hello World".kind_of?(String)`, true},
		{`"Hello World".kind_of?(Object)`, true},
		{`"Hello World".kind_of?(Boolean)`, false},
		{`"Hello World".kind_of?(Array)`, false},
		{`(2..10).kind_of?(Range)`, true},
		{`(2..10).kind_of?(Object)`, true},
		{`(2..10).kind_of?(Null)`, false},
		{`(2..10).kind_of?(Hash)`, false},
		{`{ a: 1, b: "2", c: ["Goby", 123] }.kind_of?(Hash)`, true},
		{`{ a: 1, b: "2", c: ["Goby", 123] }.kind_of?(Object)`, true},
		{`{ a: 1, b: "2", c: ["Goby", 123] }.kind_of?(Class)`, false},
		{`{ a: 1, b: "2", c: ["Goby", 123] }.kind_of?(Array)`, false},
		{`[1, 2, 3, 4, 5].kind_of?(Array)`, true},
		{`[1, 2, 3, 4, 5].kind_of?(Object)`, true},
		{`[1, 2, 3, 4, 5].kind_of?(Null)`, false},
		{`[1, 2, 3, 4, 5].kind_of?(String)`, false},
		{`true.kind_of?(Boolean)`, true},
		{`true.kind_of?(Object)`, true},
		{`true.kind_of?(Array)`, false},
		{`true.kind_of?(Integer)`, false},
		{`String.kind_of?(Class)`, true},
		{`String.kind_of?(String)`, false},
		{`String.kind_of?(Array)`, false},
		{`nil.kind_of?(Null)`, true},
		{`nil.kind_of?(Object)`, true},
		{`nil.kind_of?(String)`, false},
		{`nil.kind_of?(Range)`, false},
	}

	for i, tt := range tests {
		v := initTestVM()
		evaluated := v.testEval(t, tt.input, getFilename())
		VerifyExpected(t, i, evaluated, tt.expected)
		v.checkCFP(t, i, 0)
		v.checkSP(t, i, 1)
	}
}

func TestGeneralKindOfMethodFail(t *testing.T) {
	testsFail := []errorTestCase{
		{`123.kind_of?`, "ArgumentError: Expect 1 argument(s). got: 0", 1, 1},
		{`Class.kind_of?`, "ArgumentError: Expect 1 argument(s). got: 0", 1, 1},
		{`123.kind_of?(123, 456)`, "ArgumentError: Expect 1 argument(s). got: 2", 1, 1},
		{`123.kind_of?(Integer, String)`, "ArgumentError: Expect 1 argument(s). got: 2", 1, 1},
		{`123.kind_of?(true)`, "TypeError: Expect argument to be Class. got: Boolean", 1, 1},
		{`Class.kind_of?(true)`, "TypeError: Expect argument to be Class. got: Boolean", 1, 1},
	}

	for i, tt := range testsFail {
		v := initTestVM()
		evaluated := v.testEval(t, tt.input, getFilename())
		checkErrorMsg(t, i, evaluated, tt.expected)
		v.checkCFP(t, i, tt.expectedCFP)
		v.checkSP(t, i, 1)
	}
}

func TestGeneralIsNilMethod(t *testing.T) {
	tests := []struct {
		input    string
		expected bool
	}{
		{`123.nil?`, false},
		{`"Hello World".nil?`, false},
		{`(2..10).nil?`, false},
		{`{ a: 1, b: "2", c: ["Goby", 123] }.nil?`, false},
		{`[1, 2, 3, 4, 5].nil?`, false},
		{`true.nil?`, false},
		{`String.nil?`, false},
		{`nil.nil?`, true},
	}

	for i, tt := range tests {
		v := initTestVM()
		evaluated := v.testEval(t, tt.input, getFilename())
		VerifyExpected(t, i, evaluated, tt.expected)
		v.checkCFP(t, i, 0)
		v.checkSP(t, i, 1)
	}
}

func TestGeneralIsNilMethodFail(t *testing.T) {
	testsFail := []errorTestCase{
		{`123.nil?("Hello")`, "ArgumentError: Expect 0 argument(s). got: 1", 1, 1},
		{`"Fail".nil?("Hello")`, "ArgumentError: Expect 0 argument(s). got: 1", 1, 1},
		{`[1, 2, 3].nil?("Hello")`, "ArgumentError: Expect 0 argument(s). got: 1", 1, 1},
		{`{ a: 1, b: 2, c: 3 }.nil?("Hello")`, "ArgumentError: Expect 0 argument(s). got: 1", 1, 1},
		{`(1..10).nil?("Hello")`, "ArgumentError: Expect 0 argument(s). got: 1", 1, 1},
	}

	for i, tt := range testsFail {
		v := initTestVM()
		evaluated := v.testEval(t, tt.input, getFilename())
		checkErrorMsg(t, i, evaluated, tt.expected)
		v.checkCFP(t, i, tt.expectedCFP)
		v.checkSP(t, i, 1)
	}
}

func TestClassNameClassMethod(t *testing.T) {
	tests := []struct {
		input    string
		expected interface{}
	}{
		{`Integer.name`, "Integer"},
		{`String.name`, "String"},
		{`Boolean.name`, "Boolean"},
		{`Range.name`, "Range"},
		{`Hash.name`, "Hash"},
		{`Array.name`, "Array"},
		{`Class.name`, "Class"},
		{`Object.name`, "Object"},
	}

	for i, tt := range tests {
		v := initTestVM()
		evaluated := v.testEval(t, tt.input, getFilename())
		VerifyExpected(t, i, evaluated, tt.expected)
		v.checkCFP(t, i, 0)
		v.checkSP(t, i, 1)
	}
}

func TestClassNameClassMethodFail(t *testing.T) {
	testsFail := []errorTestCase{
		{`"Taipei".name`, "NoMethodError: Undefined Method 'name' for \"Taipei\"", 1, 1},
		{`123.name`, "NoMethodError: Undefined Method 'name' for 123", 1, 1},
		{`true.name`, "NoMethodError: Undefined Method 'name' for true", 1, 1},
		{`Integer.name(Integer)`, "ArgumentError: Expect 0 argument(s). got: 1", 1, 1},
		{`String.name(Hash, Array)`, "ArgumentError: Expect 0 argument(s). got: 2", 1, 1},
	}

	for i, tt := range testsFail {
		v := initTestVM()
		evaluated := v.testEval(t, tt.input, getFilename())
		checkErrorMsg(t, i, evaluated, tt.expected)
		v.checkCFP(t, i, tt.expectedCFP)
		v.checkSP(t, i, 1)
	}
}

func TestClassSuperclassClassMethod(t *testing.T) {
	tests := []struct {
		input    string
		expected interface{}
	}{
		{`Integer.superclass.name`, "Object"},
		{`String.superclass.name`, "Object"},
		{`Boolean.superclass.name`, "Object"},
		{`Range.superclass.name`, "Object"},
		{`Hash.superclass.name`, "Object"},
		{`Array.superclass.name`, "Object"},
		{`Object.superclass.name`, "Object"},
		{`Module.superclass.name`, "Object"},
		{`Class.superclass.name`, "Module"},

		// This is to make sure superclass won't return included module
		{`
		module Bar; end
		class Foo
		  include Bar
		end
		Foo.superclass.name
		`, "Object"},
	}

	for i, tt := range tests {
		v := initTestVM()
		evaluated := v.testEval(t, tt.input, getFilename())
		VerifyExpected(t, i, evaluated, tt.expected)
		v.checkCFP(t, i, 0)
		v.checkSP(t, i, 1)
	}
}

func TestClassSuperclassClassMethodFail(t *testing.T) {
	testsFail := []errorTestCase{
		{`"Taipei".superclass`, "NoMethodError: Undefined Method 'superclass' for \"Taipei\"", 1, 1},
		{`123.superclass`, "NoMethodError: Undefined Method 'superclass' for 123", 1, 1},
		{`true.superclass`, "NoMethodError: Undefined Method 'superclass' for true", 1, 1},
		{`Integer.superclass(Integer)`, "ArgumentError: Expect 0 argument(s). got: 1", 1, 1},
		{`String.superclass(Hash, Array)`, "ArgumentError: Expect 0 argument(s). got: 2", 1, 1},
	}

	for i, tt := range testsFail {
		v := initTestVM()
		evaluated := v.testEval(t, tt.input, getFilename())
		checkErrorMsg(t, i, evaluated, tt.expected)
		v.checkCFP(t, i, tt.expectedCFP)
		v.checkSP(t, i, 1)
	}
}

func TestClassSingletonClassMethod(t *testing.T) {
	tests := []struct {
		input    string
		expected interface{}
	}{
		{`Integer.singleton_class.name`, "#<Class:Integer>"},
		{`Integer.singleton_class.class.name`, "Class"},
		{`Integer.singleton_class.superclass.name`, "#<Class:Object>"},
		{`
		class Bar; end
		Bar.singleton_class.name
		`, "#<Class:Bar>"},
		{`
		class Bar; end
		class Foo < Bar; end
		Foo.singleton_class.superclass.name
		`, "#<Class:Bar>"},
		{`
		module Bar; end

		Bar.singleton_class.name
		`, "#<Class:Bar>"},
		// Check if this works on non-class objects
		{`'a'.singleton_class.to_s.slice(1..16).to_s`, "<Class:#<String:"},
		{`1.singleton_class.to_s.slice(1..17).to_s`, "<Class:#<Integer:"},
		{`nil.singleton_class.to_s.slice(1..14).to_s`, "<Class:#<Null:"},
		{`[1,2].singleton_class.to_s.slice(1..15).to_s`, "<Class:#<Array:"},
		{`{key: "value"}.singleton_class.to_s.slice(1..14).to_s`, "<Class:#<Hash:"},
		// Below is for testing module inheritance chain
		{`
		module Bar; end

		Bar.singleton_class.class.name
		`, "Class"},
		{`
		module Bar; end

		Bar.singleton_class.superclass.name
		`, "Module"},
	}

	for i, tt := range tests {
		v := initTestVM()
		evaluated := v.testEval(t, tt.input, getFilename())
		VerifyExpected(t, i, evaluated, tt.expected)
		v.checkCFP(t, i, 0)
		v.checkSP(t, i, 1)
	}
}

func TestInstanceEvalMethod(t *testing.T) {
	tests := []struct {
		input    string
		expected interface{}
	}{
		{`
		class Foo
		  def initialize
			@secret = 99
		  end
		end

		f = Foo.new
		f.instance_eval do
		  @secret
		end
`, 99},
		// below 2 cases test 'def' statement with instance_eval
		{`
		string = "String"
		string.instance_eval do
		  def reverse
				self
		  end
		end
		string.reverse
`, "String"},
		{`
		string = "String"
		string.instance_eval do
		  def reverse
				self
		  end
		end
		"Foo".reverse
`, "ooF"},
		{`"a".instance_eval`, "a"},
		{`"a".instance_eval do end`, "a"},
		{`
		class Foo
		  def bar
			10
		  end
		end

		block = Block.new do
		  self.bar
		end

		Foo.new.instance_eval block
		`, 10},
	}

	for i, tt := range tests {
		v := initTestVM()
		evaluated := v.testEval(t, tt.input, getFilename())
		VerifyExpected(t, i, evaluated, tt.expected)
		v.checkCFP(t, i, 0)
		v.checkSP(t, i, 1)
	}
}

func TestInstanceEvalMethodFail(t *testing.T) {
	testsFail := []errorTestCase{
		{`"s".instance_eval(1, 1)`, "ArgumentError: Expect 1 or less argument(s). got: 2", 1, 1},
		{`"s".instance_eval(true)`, "TypeError: Expect argument to be Block. got: Boolean", 1, 1},
	}

	for i, tt := range testsFail {
		v := initTestVM()
		evaluated := v.testEval(t, tt.input, getFilename())
		checkErrorMsg(t, i, evaluated, tt.expected)
		v.checkCFP(t, i, tt.expectedCFP)
		v.checkSP(t, i, 1)
	}
}

func TestObjectIdMethod(t *testing.T) {
	tests := []struct {
		input    string
		expected interface{}
	}{
		// immutable objects
		{`Object.new.object_id.is_a?(Integer)`, true},
		{`nil.object_id == nil.object_id`, true},
		{`true.object_id == true.object_id`, true},
		{`false.object_id == false.object_id`, true},
		{`CONSTANT=1; CONSTANT.object_id == CONSTANT.object_id`, true},
		{`ARGV.object_id == ARGV.object_id`, true},
		{`STDIN.object_id == STDIN.object_id`, true},
		{`STDOUT.object_id == STDOUT.object_id`, true},
		{`STDERR.object_id == STDERR.object_id`, true},
		{`ENV.object_id == ENV.object_id`, true},
		{`Class.object_id == Class.object_id`, true},
		{`Object.object_id == Object.object_id`, true},
		{`Integer.object_id == Integer.object_id`, true},
		// other objects
		{`a = 1.object_id; b = 1.object_id; a == b`, false},
		{`a = "a".object_id; b = "a".object_id; a == b`, false},
		{`a = 1.object_id; b = a; a.object_id == b.object_id`, true},
		{`a = "a".object_id; b = a; a.object_id == b.object_id`, true},
		{`a = 'a'.object_id; b = a; a.object_id == b.object_id`, true},
		{`a = 1..100; b = a; a.object_id == b.object_id`, true},
		{`a = "3.14".to_f; b = a; a.object_id == b.object_id`, true},
		{`a = [1, 2, 3];b = a; a.object_id == b.object_id`, true},
		{`a = {key: 2} ;b = a; a.object_id == b.object_id`, true},
		{`a = :symbol ;b = a; a.object_id == b.object_id`, true},
		{`a = Regexp.new("aa") ;b = a; a.object_id == b.object_id`, true},
	}

	for i, tt := range tests {
		v := initTestVM()
		evaluated := v.testEval(t, tt.input, getFilename())
		VerifyExpected(t, i, evaluated, tt.expected)
		v.checkCFP(t, i, 0)
		v.checkSP(t, i, 1)
	}
}

func TestToSMethod(t *testing.T) {
	tests := []errorTestCase{
		{`to_s`, "main", 0, 1},
		{`Object.to_s`, "Object", 0, 1},
		{`Class.to_s`, "Class", 0, 1},
		{`String.to_s`, "String", 0, 1},
		{`Integer.to_s`, "Integer", 0, 1},
		{`Decimal.to_s`, "Decimal", 0, 1},
		{`Float.to_s`, "Float", 0, 1},
		{`Array.to_s`, "Array", 0, 1},
		{`Hash.to_s`, "Hash", 0, 1},
		{`Null.to_s`, "Null", 0, 1},
		{`MatchData.to_s`, "MatchData", 0, 1},
		{`Regexp.to_s`, "Regexp", 0, 1},
		{`RangeEnumerator.to_s`, "RangeEnumerator", 0, 1},
		{`Range.to_s`, "Range", 0, 1},
		{`File.to_s`, "File", 0, 1},
		{`GoMap.to_s`, "GoMap", 0, 1},
		{`Block.to_s`, "Block", 0, 1},
		{`Channel.to_s`, "Channel", 0, 1},
		{`require 'json';JSON.to_s`, "JSON", 0, 1},
		{`require 'net/http';Net.to_s`, "Net", 0, 1},
		{`require 'net/http';Net::HTTP.to_s`, "HTTP", 0, 1},
		{`require 'net/http';Net::HTTP::Request.to_s`, "Request", 0, 1},
		{`require 'concurrent/array';Concurrent::Array.to_s`, "Array", 0, 1},
		{`require 'concurrent/hash';Concurrent::Hash.to_s`, "Hash", 0, 1},
		{`require 'concurrent/rw_lock';Concurrent::RWLock.to_s`, "RWLock", 0, 1},
		{`require 'net/simple_server';Net::SimpleServer.to_s`, "SimpleServer", 0, 1},
		{`require 'spec';Spec.to_s`, "Spec", 0, 1},
		{`require 'uri';URI.to_s`, "URI", 0, 1},
		{`
    class Foo
    end
    Foo.new.to_s`, "#<Foo:##OBJECTID## >", 0, 1},
		{`
		class Foo
		 attr_accessor :foo, :bar
		end
		Foo.new.to_s`, "#<Foo:##OBJECTID## >", 0, 1},
		{`
		class Foo
		 def self.bar
       { k: :value }
     end
		end
		Foo.bar.to_s`, `{ k: "value" }`, 0, 1},
		{`
		class Foo
		 attr_accessor :foo, :bar
		 def initialize
		   @foo = [42, "string", { key: :value }]
		   @bar = { float: 2.71, decimal: 3.14.to_d }
		 end
		end
		Foo.new.to_s`, `#<Foo:##OBJECTID## >`, 0, 1},
	}

	for i, tt := range tests {
		v := initTestVM()
		evaluated := v.testEval(t, tt.input, getFilename())
		VerifyExpected(t, i, evaluated, tt.expected)
		v.checkCFP(t, i, tt.expectedCFP)
		v.checkSP(t, i, tt.expectedSP)
	}
}

func TestClassInspectCallsToString(t *testing.T) {
	input := `c = Class.new; c.to_s == c.inspect`
	expected := true

	vm := initTestVM()
	evaluated := vm.testEval(t, input, getFilename())
	VerifyExpected(t, i, evaluated, expected)
	vm.checkCFP(t, i, 0)
	vm.checkSP(t, i, 1)
}

func TestModuleInclusionFail(t *testing.T) {
	testsFail := []errorTestCase{
		{`
class Foo
  include []
end
`, "ArgumentError: Expect 1 argument(s). got: 0", 2},
		{`
class Foo
  include
end`, "ArgumentError: Expect 1 argument(s). got: 0", 2},
		{`
class Foo
  include "123"
end`, "TypeError: Expect argument to be Module. got: String", 2},
	}

	for i, tt := range testsFail {
		v := initTestVM()
		evaluated := v.testEval(t, tt.input, getFilename())
		checkErrorMsg(t, i, evaluated, tt.expected)
		v.checkCFP(t, i, tt.expectedCFP)
		v.checkSP(t, i, 1)
	}
}<|MERGE_RESOLUTION|>--- conflicted
+++ resolved
@@ -556,13 +556,6 @@
 
 // Method tests
 
-<<<<<<< HEAD
-	v := initTestVM()
-	evaluated := v.testEval(t, input, getFilename())
-	checkErrorMsg(t, i, evaluated, expected)
-	v.checkCFP(t, 0, 1)
-	v.checkSP(t, 0, 1)
-=======
 func TestDefineMethod(t *testing.T) {
 	tests := []struct {
 		input    string
@@ -607,31 +600,23 @@
 		v.checkCFP(t, i, 0)
 		v.checkSP(t, i, 1)
 	}
->>>>>>> eb80f176
 }
 
 func TestDefineMethodFail(t *testing.T) {
 	testsFail := []errorTestCase{
-		{`Object.define_method`, "ArgumentError: Expect 1 argument(s). got: 0", 1},
-		{`Object.define_method :foo`, "ArgumentError: can't define a method without a block", 1},
-	}
-
-	for i, tt := range testsFail {
-		v := initTestVM()
-		evaluated := v.testEval(t, tt.input, getFilename())
-		checkErrorMsg(t, i, evaluated, tt.expected)
-		v.checkCFP(t, i, tt.expectedCFP)
-		v.checkSP(t, i, 1)
-	}
-}
-
-<<<<<<< HEAD
-	v := initTestVM()
-	evaluated := v.testEval(t, input, getFilename())
-	checkErrorMsg(t, i, evaluated, expected)
-	v.checkCFP(t, 0, 1)
-	v.checkSP(t, 0, 1)
-=======
+		{`Object.define_method`, "ArgumentError: Expect 1 argument(s). got: 0", 1, 1},
+		{`Object.define_method :foo`, "ArgumentError: can't define a method without a block", 1, 1},
+	}
+
+	for i, tt := range testsFail {
+		v := initTestVM()
+		evaluated := v.testEval(t, tt.input, getFilename())
+		checkErrorMsg(t, i, evaluated, tt.expected)
+		v.checkCFP(t, i, tt.expectedCFP)
+		v.checkSP(t, i, tt.expectedSP)
+	}
+}
+
 func TestDefineSingletonMethod(t *testing.T) {
 	tests := []struct {
 		input    string
@@ -672,21 +657,20 @@
 		v.checkCFP(t, i, 0)
 		v.checkSP(t, i, 1)
 	}
->>>>>>> eb80f176
 }
 
 func TestDefineSingletonMethodFail(t *testing.T) {
 	testsFail := []errorTestCase{
-		{`Object.define_singleton_method`, "ArgumentError: Expect 1 argument(s). got: 0", 1},
-		{`Object.define_singleton_method :foo`, "ArgumentError: can't define a method without a block", 1},
-	}
-
-	for i, tt := range testsFail {
-		v := initTestVM()
-		evaluated := v.testEval(t, tt.input, getFilename())
-		checkErrorMsg(t, i, evaluated, tt.expected)
-		v.checkCFP(t, i, tt.expectedCFP)
-		v.checkSP(t, i, 1)
+		{`Object.define_singleton_method`, "ArgumentError: Expect 1 argument(s). got: 0", 1, 1},
+		{`Object.define_singleton_method :foo`, "ArgumentError: can't define a method without a block", 1, 1},
+	}
+
+	for i, tt := range testsFail {
+		v := initTestVM()
+		evaluated := v.testEval(t, tt.input, getFilename())
+		checkErrorMsg(t, i, evaluated, tt.expected)
+		v.checkCFP(t, i, tt.expectedCFP)
+		v.checkSP(t, i, tt.expectedSP)
 	}
 }
 
@@ -2021,22 +2005,22 @@
 class Foo
   include []
 end
-`, "ArgumentError: Expect 1 argument(s). got: 0", 2},
+`, "ArgumentError: Expect 1 argument(s). got: 0", 2, 1},
 		{`
 class Foo
   include
-end`, "ArgumentError: Expect 1 argument(s). got: 0", 2},
+end`, "ArgumentError: Expect 1 argument(s). got: 0", 2, 1},
 		{`
 class Foo
   include "123"
-end`, "TypeError: Expect argument to be Module. got: String", 2},
-	}
-
-	for i, tt := range testsFail {
-		v := initTestVM()
-		evaluated := v.testEval(t, tt.input, getFilename())
-		checkErrorMsg(t, i, evaluated, tt.expected)
-		v.checkCFP(t, i, tt.expectedCFP)
-		v.checkSP(t, i, 1)
+end`, "TypeError: Expect argument to be Module. got: String", 2, 1},
+	}
+
+	for i, tt := range testsFail {
+		v := initTestVM()
+		evaluated := v.testEval(t, tt.input, getFilename())
+		checkErrorMsg(t, i, evaluated, tt.expected)
+		v.checkCFP(t, i, tt.expectedCFP)
+		v.checkSP(t, i, tt.expectedSP)
 	}
 }