package vm

import (
	"fmt"
<<<<<<< HEAD
)

const (
	// InternalError is the default error type
	InternalError = "InternalError"
	// ArgumentError is for an argument-related error
	ArgumentError = "ArgumentError"
	// NameError is for a constant-related error
	NameError = "NameError"
	// TypeError is for a type-related error
	TypeError = "TypeError"
	// UndefinedMethodError is for an undefined-method error
	UndefinedMethodError = "UndefinedMethodError"
	// UnsupportedMethodError is for an intentionally unsupported-method error
	UnsupportedMethodError = "UnsupportedMethodError"
	// ConstantAlreadyInitializedError means user re-declares twice
	ConstantAlreadyInitializedError = "ConstantAlreadyInitializedError"
	//HTTPError is for general errors returned from http functions
	HTTPError = "HTTP Error"
	//HTTPResponseError is for non 200 responses in general contexts
	//ex Net::HTTP.post()
	HTTPResponseError = "HTTP Response Error"
=======
	"github.com/goby-lang/goby/vm/errors"
>>>>>>> 016b35f1
)

func (vm *VM) initErrorObject(errorType, format string, args ...interface{}) *Error {
	errClass := vm.objectClass.getClassConstant(errorType)

	t := vm.mainThread
	cf := t.callFrameStack.top()

	// If program counter is 0 means we need to trace back to previous call frame
	if cf.pc == 0 {
		t.callFrameStack.pop()
		cf = t.callFrameStack.top()
	}

	i := cf.instructionSet.instructions[cf.pc-1]

	return &Error{
		baseObj: &baseObj{class: errClass},
		// Add 1 to source line because it's zero indexed
		Message: fmt.Sprintf("%s. At %s:%d", fmt.Sprintf(errorType+": "+format, args...), cf.instructionSet.filename, i.sourceLine+1),
	}
}

func (vm *VM) initErrorClasses() {
	errTypes := []string{errors.InternalError, errors.ArgumentError, errors.NameError, errors.TypeError, errors.UndefinedMethodError, errors.UnsupportedMethodError, errors.ConstantAlreadyInitializedError}

	for _, errType := range errTypes {
		c := vm.initializeClass(errType, false)
		vm.objectClass.setClassConstant(c)
	}
}

// Error class is actually a special struct to hold internal error types with messages.
// Goby developers need not to take care of the struct.
// Goby maintainers should consider using the appropriate error type.
// Cannot create instances of Error class, or inherit Error class.
//
// The type of internal errors:
//
// * `InternalError`: default error type
// * `ArgumentError`: an argument-related error
// * `NameError`: a constant-related error
// * `TypeError`: a type-related error
// * `UndefinedMethodError`: undefined-method error
// * `UnsupportedMethodError`: intentionally unsupported-method error
//
type Error struct {
	*baseObj
	Message string
}

// Polymorphic helper functions -----------------------------------------
func (e *Error) toString() string {
	return "ERROR: " + e.Message
}

func (e *Error) toJSON() string {
	return e.toString()
}<|MERGE_RESOLUTION|>--- conflicted
+++ resolved
@@ -2,32 +2,7 @@
 
 import (
 	"fmt"
-<<<<<<< HEAD
-)
-
-const (
-	// InternalError is the default error type
-	InternalError = "InternalError"
-	// ArgumentError is for an argument-related error
-	ArgumentError = "ArgumentError"
-	// NameError is for a constant-related error
-	NameError = "NameError"
-	// TypeError is for a type-related error
-	TypeError = "TypeError"
-	// UndefinedMethodError is for an undefined-method error
-	UndefinedMethodError = "UndefinedMethodError"
-	// UnsupportedMethodError is for an intentionally unsupported-method error
-	UnsupportedMethodError = "UnsupportedMethodError"
-	// ConstantAlreadyInitializedError means user re-declares twice
-	ConstantAlreadyInitializedError = "ConstantAlreadyInitializedError"
-	//HTTPError is for general errors returned from http functions
-	HTTPError = "HTTP Error"
-	//HTTPResponseError is for non 200 responses in general contexts
-	//ex Net::HTTP.post()
-	HTTPResponseError = "HTTP Response Error"
-=======
 	"github.com/goby-lang/goby/vm/errors"
->>>>>>> 016b35f1
 )
 
 func (vm *VM) initErrorObject(errorType, format string, args ...interface{}) *Error {
