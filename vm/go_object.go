package vm

import (
	"fmt"

	"github.com/goby-lang/goby/vm/classes"
	"github.com/goby-lang/goby/vm/errors"
	"github.com/st0012/metago"
)

// GoObject ...
type GoObject struct {
	*BaseObj
	data interface{}
}

// Class methods --------------------------------------------------------
func builtinGoObjectClassMethods() []*BuiltinMethodObject {
	return []*BuiltinMethodObject{}
}

// Instance methods -----------------------------------------------------
func builtinGoObjectInstanceMethods() []*BuiltinMethodObject {
	return []*BuiltinMethodObject{
		{
			Name: "go_func",
			Fn: func(receiver Object, sourceLine int, t *Thread, args []Object, blockFrame *normalCallFrame) Object {
				s, ok := args[0].(*StringObject)

				if !ok {
					return t.vm.InitErrorObject(errors.TypeError, sourceLine, errors.WrongArgumentTypeFormat, classes.StringClass, args[0].Class().Name)
				}

				funcName := s.value
				r := receiver.(*GoObject)

				funcArgs, err := ConvertToGoFuncArgs(args[1:])

				if err != nil {
					t.vm.InitErrorObject(errors.TypeError, sourceLine, err.Error())
				}

				result := metago.CallFunc(r.data, funcName, funcArgs...)
				return t.vm.InitObjectFromGoType(result)

			},
		},
	}
}

// Internal functions ===================================================

// Functions for initialization -----------------------------------------

<<<<<<< HEAD
func (vm *VM) InitGoObject(d interface{}) *GoObject {
	return &GoObject{data: d, BaseObj: &BaseObj{class: vm.topLevelClass(classes.GoObjectClass)}}
=======
func (vm *VM) initGoObject(d interface{}) *GoObject {
	return &GoObject{data: d, BaseObj: &BaseObj{class: vm.TopLevelClass(classes.GoObjectClass)}}
>>>>>>> ecc65a8f
}

func (vm *VM) initGoClass() *RClass {
	sc := vm.initializeClass(classes.GoObjectClass)
	sc.setBuiltinMethods(builtinGoObjectClassMethods(), true)
	sc.setBuiltinMethods(builtinGoObjectInstanceMethods(), false)
	vm.objectClass.setClassConstant(sc)
	return sc
}

// Polymorphic helper functions -----------------------------------------

// Value returns the object
func (s *GoObject) Value() interface{} {
	return s.data
}

// ToString returns the object's name as the string format
func (s *GoObject) ToString() string {
	return fmt.Sprintf("<GoObject: %p>", s)
}

// ToJSON just delegates to ToString
func (s *GoObject) ToJSON(t *Thread) string {
	return s.ToString()
}

// Other helper functions -----------------------------------------------

func ConvertToGoFuncArgs(args []Object) ([]interface{}, error) {
	funcArgs := []interface{}{}

	for _, arg := range args {
		switch v := arg.(type) {
		case *IntegerObject:
			switch v.flag {
			case f64:
				funcArgs = append(funcArgs, float64(v.value))
				continue
			case f32:
				funcArgs = append(funcArgs, float32(v.value))
				continue
			case ui64:
				funcArgs = append(funcArgs, uint64(v.value))
				continue
			case ui32:
				funcArgs = append(funcArgs, uint32(v.value))
				continue
			case ui16:
				funcArgs = append(funcArgs, uint16(v.value))
				continue
			case ui8:
				funcArgs = append(funcArgs, uint8(v.value))
				continue
			case i64:
				funcArgs = append(funcArgs, int64(v.value))
				continue
			case i32:
				funcArgs = append(funcArgs, int32(v.value))
				continue
			case i16:
				funcArgs = append(funcArgs, int16(v.value))
				continue
			case i8:
				funcArgs = append(funcArgs, int8(v.value))
				continue
			}
		}

		funcArgs = append(funcArgs, arg.Value())
	}

	return funcArgs, nil
}<|MERGE_RESOLUTION|>--- conflicted
+++ resolved
@@ -52,13 +52,8 @@
 
 // Functions for initialization -----------------------------------------
 
-<<<<<<< HEAD
-func (vm *VM) InitGoObject(d interface{}) *GoObject {
-	return &GoObject{data: d, BaseObj: &BaseObj{class: vm.topLevelClass(classes.GoObjectClass)}}
-=======
 func (vm *VM) initGoObject(d interface{}) *GoObject {
 	return &GoObject{data: d, BaseObj: &BaseObj{class: vm.TopLevelClass(classes.GoObjectClass)}}
->>>>>>> ecc65a8f
 }
 
 func (vm *VM) initGoClass() *RClass {
