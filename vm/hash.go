package vm

import (
	"bytes"
	"fmt"
	"reflect"
	"sort"
	"strings"

	"github.com/goby-lang/goby/vm/classes"
	"github.com/goby-lang/goby/vm/errors"
)

// HashObject represents hash instances
// Hash is a collection of key-value pair, which works like a dictionary.
// Hash literal is represented with curly brackets `{ }` like `{ key: value }`.
// Each key of the hash is unique and cannot be duplicate within the hash.
// Adding a leading space and a trailing space within curly brackets are preferable.
//
// - **Key:** an alphanumeric word that starts with alphabet, without containing space and punctuations.
// Underscore `_` can also be used within the key.
// String literal like "mickey mouse" cannot be used as a hash key.
// The internal key is actually a String and **not a Symbol** for now (TBD).
// Thus only a String object or a string literal should be used when referencing with `[ ]`.
//
// ```ruby
// a = { balthazar1: 100 } # valid
// b = { 2melchior: 200 }  # invalid
// x = 'balthazar1'
//
// a["balthazar1"]  # => 100
// a[x]             # => 100
// a[balthazar1]    # => error
// ```
//
// - **value:** String literal and objects (Integer, String, Array, Hash, nil, etc) can be used.
//
// **Note:**
// - The order of key-value pairs are **not** preserved.
// - Operator `=>` is not supported.
// - `Hash.new` is not supported.
type HashObject struct {
	*BaseObj
	Pairs map[string]Object

	// See `[]` and `[]=` for the operational explanation of the default value.
	Default Object
}

// Class methods --------------------------------------------------------
func builtinHashClassMethods() []*BuiltinMethodObject {
	return []*BuiltinMethodObject{
		{
			Name: "new",
			Fn: func(receiver Object, sourceLine int, t *Thread, args []Object, blockFrame *normalCallFrame) Object {
				return t.vm.initUnsupportedMethodError(sourceLine, "#new", receiver)

			},
		},
	}
}

// Instance methods -----------------------------------------------------
func builtinHashInstanceMethods() []*BuiltinMethodObject {
	return []*BuiltinMethodObject{
		{
			// Retrieves the value (object) that corresponds to the key specified.
			// When a key doesn't exist, `nil` is returned, or the default, if set.
			//
			// ```Ruby
			// h = { a: 1, b: "2", c: [1, 2, 3], d: { k: 'v' } }
			// h['a'] #=> 1
			// h['b'] #=> "2"
			// h['c'] #=> [1, 2, 3]
			// h['d'] #=> { k: 'v' }
			//
			// h = { a: 1 }
			// h['c']        #=> nil
			// h.default = 0
			// h['c']        #=> 0
			// h             #=> { a: 1 }
			// h['d'] += 2
			// h             #=> { a: 1, d: 2 }
			// ```
			//
			// @return [Object]
			Name: "[]",
			Fn: func(receiver Object, sourceLine int, t *Thread, args []Object, blockFrame *normalCallFrame) Object {

				if len(args) != 1 {
					return t.vm.InitErrorObject(errors.ArgumentError, sourceLine, "Expect 1 argument. got: %d", len(args))
				}

				i := args[0]
				key, ok := i.(*StringObject)

				if !ok {
					return t.vm.InitErrorObject(errors.TypeError, sourceLine, errors.WrongArgumentTypeFormat, classes.StringClass, i.Class().Name)
				}

				h := receiver.(*HashObject)

				value, ok := h.Pairs[key.value]

				if !ok {
					if h.Default != nil {
						return h.Default
					}

					return NULL
				}

				return value

			},
		},
		{
			// Associates the value given by `value` with the key given by `key`.
			// Returns the `value`.
			//
			// ```Ruby
			// h = { a: 1, b: "2", c: [1, 2, 3], d: { k: 'v' } }
			// h['a'] = 1          #=> 1
			// h['b'] = "2"        #=> "2"
			// h['c'] = [1, 2, 3]  #=> [1, 2, 3]
			// h['d'] = { k: 'v' } #=> { k: 'v' }
			// ```
			//
			// @return [Object] The value
			Name: "[]=",
			Fn: func(receiver Object, sourceLine int, t *Thread, args []Object, blockFrame *normalCallFrame) Object {

				// First arg is index
				// Second arg is assigned value
				if len(args) != 2 {
					return t.vm.InitErrorObject(errors.ArgumentError, sourceLine, "Expect 2 arguments. got: %d", len(args))
				}

				k := args[0]
				key, ok := k.(*StringObject)

				if !ok {
					return t.vm.InitErrorObject(errors.TypeError, sourceLine, errors.WrongArgumentTypeFormat, classes.StringClass, k.Class().Name)
				}

				h := receiver.(*HashObject)
				h.Pairs[key.value] = args[1]

				return args[1]

			},
		},
		{
			// Passes each (key, value) pair  of the collection to the given block. The method returns
			// true if the block ever returns a value other than false or nil.
			//
			// ```ruby
			// a = { a: 1, b: 2 }
			//
			// a.any? do |k, v|
			//   v == 2
			// end            # => true
			// a.any? do |k, v|
			//   v
			// end            # => true
			// a.any? do |k, v|
			//   v == 5
			// end            # => false
			// a.any? do |k, v|
			//   nil
			// end            # => false
			//
			// a = {}
			//
			// a.any? do |k, v|
			//   true
			// end            # => false
			// ```
			Name: "any?",
			Fn: func(receiver Object, sourceLine int, t *Thread, args []Object, blockFrame *normalCallFrame) Object {
				if len(args) != 0 {
					return t.vm.InitErrorObject(errors.ArgumentError, sourceLine, "Expect 0 argument. got: %d", len(args))
				}

				if blockFrame == nil {
					return t.vm.InitErrorObject(errors.InternalError, sourceLine, errors.CantYieldWithoutBlockFormat)
				}

				hash := receiver.(*HashObject)
				if blockIsEmpty(blockFrame) {
					return FALSE
				}

				if len(hash.Pairs) == 0 {
					t.callFrameStack.pop()
				}

				for stringKey, value := range hash.Pairs {
					objectKey := t.vm.InitStringObject(stringKey)
					result := t.builtinMethodYield(blockFrame, objectKey, value)

					/*
						TODO: Discuss this behavior

						```ruby
						{ key: "foo", bar: "baz" }.any? do |k, v|
						  true
						  break
						end
						```

						The block returns nil because of the break.
						But in Ruby the final result is nil, which means the block's result is completely ignored
					*/
					if blockFrame.IsRemoved() {
						return NULL
					}

					if result.Target.isTruthy() {
						return TRUE
					}
				}

				return FALSE

			},
		},
		{
			// Returns empty hash (no key-value pairs)
			//
			// ```Ruby
			// { a: "Hello", b: "World" }.clear # => {}
			// {}.clear                         # => {}
			// ```
			//
			// @return [Boolean]
			Name: "clear",
			Fn: func(receiver Object, sourceLine int, t *Thread, args []Object, blockFrame *normalCallFrame) Object {
				if len(args) != 0 {
					return t.vm.InitErrorObject(errors.ArgumentError, sourceLine, "Expect 0 argument. got: %d", len(args))
				}

				h := receiver.(*HashObject)

				h.Pairs = make(map[string]Object)

				return h

			},
		},
		{
			// Return the default value of this Hash.
			//
			// ```Ruby
			// h = { a: 1 }
			// h.default     #=> nil
			// h.default = 2
			// h.default     #=> 2
			// ```
			//
			// @return [Object]
			Name: "default",
			Fn: func(receiver Object, sourceLine int, t *Thread, args []Object, blockFrame *normalCallFrame) Object {
				if len(args) != 0 {
					return t.vm.InitErrorObject(errors.ArgumentError, sourceLine, "Expected 0 argument, got: %d", len(args))
				}

				hash := receiver.(*HashObject)

				if hash.Default == nil {
					return NULL
				}

				return hash.Default

			},
		},
		{
			// Set the default value of this Hash.
			// Arrays/Hashes are not accepted, since they're unsafe.
			//
			// ```Ruby
			// h = { a: 1 }
			// h['c']         #=> nil
			// h.default = 2
			// h['c']         #=> 2
			// h.default = [] #=> ArgumentError
			// ```
			//
			// @return [Object]
			Name: "default=",
			Fn: func(receiver Object, sourceLine int, t *Thread, args []Object, blockFrame *normalCallFrame) Object {
				if len(args) != 1 {
					return t.vm.InitErrorObject(errors.ArgumentError, sourceLine, "Expected 1 argument, got %d", len(args))
				}

				// Arrays and Hashes are generally a mistake, since a single instance would be used for all the accesses
				// via default.
				switch args[0].(type) {
				case *HashObject, *ArrayObject:
					return t.vm.InitErrorObject(errors.ArgumentError, sourceLine, "Arrays and Hashes are not accepted as default values")
				}

				hash := receiver.(*HashObject)
				hashDefault := args[0]

				hash.Default = hashDefault

				return hashDefault

			},
		},
		{
			// Remove the key from the hash if key exist
			//
			// ```Ruby
			// h = { a: 1, b: 2, c: 3 }
			// h.delete("b") # =>  { a: 1, c: 3 }
			// ```
			//
			// @return [Hash]
			Name: "delete",
			Fn: func(receiver Object, sourceLine int, t *Thread, args []Object, blockFrame *normalCallFrame) Object {
				if len(args) != 1 {
					return t.vm.InitErrorObject(errors.ArgumentError, sourceLine, "Expect 1 argument. got: %d", len(args))
				}

				h := receiver.(*HashObject)
				d := args[0]
				deleteKey, ok := d.(*StringObject)

				if !ok {
					return t.vm.InitErrorObject(errors.TypeError, sourceLine, errors.WrongArgumentTypeFormat, classes.StringClass, d.Class().Name)
				}

				deleteKeyValue := deleteKey.value
				if _, ok := h.Pairs[deleteKeyValue]; ok {
					delete(h.Pairs, deleteKeyValue)
				}
				return h

			},
		},
		{
			// Deletes every key-value pair from the hash for which block evaluates to anything except
			// false and nil.
			//
			// Returns the hash.
			//
			// ```Ruby
			// { a: 1, b: 2}.delete_if do |k, v| v == 1 end # =>  { b: 2 }
			// { a: 1, b: 2}.delete_if do |k, v| 5 end      # =>  { }
			// { a: 1, b: 2}.delete_if do |k, v| false end  # =>  { a: 1, b: 2}
			// { a: 1, b: 2}.delete_if do |k, v| nil end    # =>  { a: 1, b: 2}
			// ```
			//
			// @return [Hash]
			Name: "delete_if",
			Fn: func(receiver Object, sourceLine int, t *Thread, args []Object, blockFrame *normalCallFrame) Object {
				if len(args) != 0 {
					return t.vm.InitErrorObject(errors.ArgumentError, sourceLine, "Expect 0 argument. got: %d", len(args))
				}

				if blockFrame == nil {
					return t.vm.InitErrorObject(errors.InternalError, sourceLine, errors.CantYieldWithoutBlockFormat)
				}

				hash := receiver.(*HashObject)
				if blockIsEmpty(blockFrame) {
					return hash
				}

				if len(hash.Pairs) == 0 {
					t.callFrameStack.pop()
				}

				// Note that from the Go specification, https://golang.org/ref/spec#For_statements,
				// it's safe to delete elements from a Map, while iterating it.
				for stringKey, value := range hash.Pairs {
					objectKey := t.vm.InitStringObject(stringKey)
					result := t.builtinMethodYield(blockFrame, objectKey, value)

					booleanResult, isResultBoolean := result.Target.(*BooleanObject)

					if isResultBoolean {
						if booleanResult.value {
							delete(hash.Pairs, stringKey)
						}
					} else if result.Target != NULL {
						delete(hash.Pairs, stringKey)
					}
				}

				return hash

			},
		},
		{
			// Extracts the nested value specified by the sequence of idx objects by calling `dig` at
			// each step, returning nil if any intermediate step is nil.
			//
			// ```Ruby
			// { a: 1 , b: 2 }.dig(:a)         # => 1
			// { a: {}, b: 2 }.dig(:a, :b)     # => nil
			// { a: {}, b: 2 }.dig(:a, :b, :c) # => nil
			// { a: 1, b: 2 }.dig(:a, :b)      # => TypeError: Expect target to be Diggable
			// ```
			//
			// @return [Object]
			Name: "dig",
			Fn: func(receiver Object, sourceLine int, t *Thread, args []Object, blockFrame *normalCallFrame) Object {
				if len(args) == 0 {
					return t.vm.InitErrorObject(errors.ArgumentError, sourceLine, "Expected 1+ arguments, got 0")
				}

				hash := receiver.(*HashObject)
				value := hash.dig(t, args, sourceLine)

				return value

			},
		},
		{
			// Calls block once for each key in the hash (in sorted key order), passing the
			// key-value pair as parameters.
			// Returns `self`.
			//
			// ```Ruby
			// h = { b: "2", a: 1 }
			// h.each do |k, v|
			//   puts k.to_s + "->" + v.to_s
			// end
			// # => a->1
			// # => b->2
			// ```
			//
			// @return [Hash]
			Name: "each",
			Fn: func(receiver Object, sourceLine int, t *Thread, args []Object, blockFrame *normalCallFrame) Object {
				if len(args) != 0 {
					return t.vm.InitErrorObject(errors.ArgumentError, sourceLine, "Expect 0 arguments. got: %d", len(args))
				}

				if blockFrame == nil {
					return t.vm.InitErrorObject(errors.InternalError, sourceLine, errors.CantYieldWithoutBlockFormat)
				}

				h := receiver.(*HashObject)

				if len(h.Pairs) == 0 {
					t.callFrameStack.pop()
				} else {
					keys := h.sortedKeys()

					for _, k := range keys {
						v := h.Pairs[k]
						strK := t.vm.InitStringObject(k)

						t.builtinMethodYield(blockFrame, strK, v)
					}
				}

				return h

			},
		},
		{
			// Loop through keys of the hash with given block frame. It also returns array of
			// keys in alphabetical order.
			//
			// ```Ruby
			// h = { a: 1, b: "2", c: [1, 2, 3], d: { k: 'v' } }
			// h.each_key do |k|
			//   puts k
			// end
			// # => a
			// # => b
			// # => c
			// # => d
			// ```
			//
			// @return [Array]
			Name: "each_key",
			Fn: func(receiver Object, sourceLine int, t *Thread, args []Object, blockFrame *normalCallFrame) Object {
				if len(args) != 0 {
					return t.vm.InitErrorObject(errors.ArgumentError, sourceLine, "Expect 0 argument. got: %d", len(args))
				}

				if blockFrame == nil {
					return t.vm.InitErrorObject(errors.InternalError, sourceLine, errors.CantYieldWithoutBlockFormat)
				}

				h := receiver.(*HashObject)

				if len(h.Pairs) == 0 {
					t.callFrameStack.pop()
				}

				keys := h.sortedKeys()
				var arrOfKeys []Object

				for _, k := range keys {
					obj := t.vm.InitStringObject(k)
					arrOfKeys = append(arrOfKeys, obj)
					t.builtinMethodYield(blockFrame, obj)
				}

				return t.vm.InitArrayObject(arrOfKeys)

			},
		},
		{
			// Loop through values of the hash with given block frame. It also returns array of
			// values of the hash in the alphabetical order of its key
			//
			// ```Ruby
			// h = { a: 1, b: "2", c: [1, 2, 3], d: { k: "v" } }
			// h.each_value do |v|
			//   puts v
			// end
			// # => 1
			// # => "2"
			// # => [1, 2, 3]
			// # => { k: "v" }
			// ```
			//
			Name: "each_value",
			Fn: func(receiver Object, sourceLine int, t *Thread, args []Object, blockFrame *normalCallFrame) Object {
				if len(args) != 0 {
					return t.vm.InitErrorObject(errors.ArgumentError, sourceLine, "Expect 0 argument. got: %d", len(args))
				}

				if blockFrame == nil {
					return t.vm.InitErrorObject(errors.InternalError, sourceLine, errors.CantYieldWithoutBlockFormat)
				}

				h := receiver.(*HashObject)

				if len(h.Pairs) == 0 {
					t.callFrameStack.pop()
				}

				keys := h.sortedKeys()
				var arrOfValues []Object

				for _, k := range keys {
					value := h.Pairs[k]
					arrOfValues = append(arrOfValues, value)
					t.builtinMethodYield(blockFrame, value)
				}

				return t.vm.InitArrayObject(arrOfValues)

			},
		},
		{
			// Returns true if hash has no key-value pairs
			//
			// ```Ruby
			// {}.empty?       # => true
			// { a: 1 }.empty? # => false
			// ```
			//
			// @return [Boolean]
			Name: "empty?",
			Fn: func(receiver Object, sourceLine int, t *Thread, args []Object, blockFrame *normalCallFrame) Object {
				if len(args) != 0 {
					return t.vm.InitErrorObject(errors.ArgumentError, sourceLine, "Expect 0 argument. got: %d", len(args))
				}

				h := receiver.(*HashObject)
				if h.length() == 0 {
					return TRUE
				}
				return FALSE

			},
		},
		{
			// Returns true if hash is exactly equal to another hash
			//
			// ```Ruby
			// { a: "Hello", b: "World" }.eql?(1) # => false
			// ```
			//
			// @return [Boolean]
			Name: "eql?",
			Fn: func(receiver Object, sourceLine int, t *Thread, args []Object, blockFrame *normalCallFrame) Object {
				if len(args) != 1 {
					return t.vm.InitErrorObject(errors.ArgumentError, sourceLine, "Expect 1 argument. got: %d", len(args))
				}

				h := receiver.(*HashObject)
				c := args[0]
				compare, ok := c.(*HashObject)

				if ok && reflect.DeepEqual(h, compare) {
					return TRUE
				}
				return FALSE

			},
		},
		{
			// Returns a value from the hash for the given key. If the key can’t be found, there are several
			// options: With no other arguments, it will raise an ArgumentError exception; if default is
			// given, then that will be returned; if the optional code block is specified, then that will be
			// run and its result returned.
			//
			// ```Ruby
			// h = { "spaghetti" => "eat" }
			// h.fetch("spaghetti")                     #=> "eat"
			// h.fetch("pizza")                         #=> ArgumentError
			// h.fetch("pizza", "not eat")              #=> "not eat"
			// h.fetch("pizza") do |el| "eat " + el end #=> "eat pizza"
			// ```
			//
			// @return [Object]
			Name: "fetch",
			Fn: func(receiver Object, sourceLine int, t *Thread, args []Object, blockFrame *normalCallFrame) Object {
				if !(len(args) == 1 || len(args) == 2) {
					return t.vm.InitErrorObject(errors.ArgumentError, sourceLine, "Expected 1 or 2 arguments, got %d", len(args))
				} else if len(args) == 2 && blockFrame != nil {
					return t.vm.InitErrorObject(errors.ArgumentError, sourceLine, "The default argument can't be passed along with a block")
				}

				hash := receiver.(*HashObject)
				key, ok := args[0].(*StringObject)

				if !ok {
					return t.vm.InitErrorObject(errors.TypeError, sourceLine, errors.WrongArgumentTypeFormat, classes.StringClass, key.Class().Name)
				}

				value, ok := hash.Pairs[key.value]

				if ok {
					if blockFrame != nil {
						t.callFrameStack.pop()
					}

					return value
				}

				if len(args) == 2 {
					return args[1]
				}

				if blockFrame != nil {
					return t.builtinMethodYield(blockFrame, key).Target
				}

				return t.vm.InitErrorObject(errors.ArgumentError, sourceLine, "The value was not found, and no block has been provided")

			},
		},
		{
			// Returns an array containing the values associated with the given keys but also raises
			// ArgumentError when one of keys can’t be found.
			//
			// ```Ruby
			// h = { cat: "feline", dog: "canine", cow: "bovine" }
			//
			// h.fetch_values("cow", "cat")                      #=> ["bovine", "feline"]
			// h.fetch_values("cow", "bird")                     # raises ArgumentError
			// h.fetch_values("cow", "bird") do |k| k.upcase end #=> ["bovine", "BIRD"]
			// ```
			//
			// @return [ArrayObject]
			Name: "fetch_values",
			Fn: func(receiver Object, sourceLine int, t *Thread, args []Object, blockFrame *normalCallFrame) Object {
				if len(args) == 0 {
					return t.vm.InitErrorObject(errors.ArgumentError, sourceLine, "Expected 1+ arguments, got 0")
				}

				values := make([]Object, len(args))

				hash := receiver.(*HashObject)
				blockFramePopped := false

				for index, objectKey := range args {
					stringKey, ok := objectKey.(*StringObject)

					if !ok {
						return t.vm.InitErrorObject(errors.TypeError, sourceLine, errors.WrongArgumentTypeFormat, classes.StringClass, objectKey.Class().Name)
					}

					value, ok := hash.Pairs[stringKey.value]

					if !ok {
						if blockFrame != nil {
							value = t.builtinMethodYield(blockFrame, objectKey).Target
							blockFramePopped = true
						} else {
							return t.vm.InitErrorObject(errors.ArgumentError, sourceLine, "There is no value for the key `%s`, and no block has been provided", stringKey.value)
						}
					}

					values[index] = value
				}

				if blockFrame != nil && !blockFramePopped {
					t.callFrameStack.pop()
				}

				return t.vm.InitArrayObject(values)

			},
		},
		{
			// Returns true if the key exist in the hash. Currently, it can only input string
			// type object.
			//
			// ```Ruby
			// h = { a: 1, b: "2", c: [1, 2, 3], d: { k: "v" } }
			// h.has_key?("a") # => true
			// h.has_key?("e") # => false
			// # TODO: Support Symbol Type Key Input
			// h.has_key?(:b)  # => true
			// h.has_key?(:f)  # => false
			// ```
			//
			// @return [Boolean]
			Name: "has_key?",
			Fn: func(receiver Object, sourceLine int, t *Thread, args []Object, blockFrame *normalCallFrame) Object {
				if len(args) != 1 {
					return t.vm.InitErrorObject(errors.ArgumentError, sourceLine, "Expect 1 argument. got: %d", len(args))
				}

				h := receiver.(*HashObject)
				i := args[0]
				input, ok := i.(*StringObject)

				if !ok {
					return t.vm.InitErrorObject(errors.TypeError, sourceLine, errors.WrongArgumentTypeFormat, classes.StringClass, i.Class().Name)
				}

				if _, ok := h.Pairs[input.value]; ok {
					return TRUE
				}
				return FALSE

			},
		},
		{
			// Returns true if the value exist in the hash.
			//
			// ```Ruby
			// h = { a: 1, b: "2", c: [1, 2, 3], d: { k: "v" } }
			// h.has_value?(1)          # => true
			// h.has_value?(2)          # => false
			// h.has_value?("2")        # => true
			// h.has_value?([1, 2, 3])  # => true
			// h.has_value?({ k: "v" }) # => true
			// ```
			//
			// @return [Boolean]
			Name: "has_value?",
			Fn: func(receiver Object, sourceLine int, t *Thread, args []Object, blockFrame *normalCallFrame) Object {
				if len(args) != 1 {
					return t.vm.InitErrorObject(errors.ArgumentError, sourceLine, "Expect 1 argument. got: %d", len(args))
				}

				h := receiver.(*HashObject)

				for _, v := range h.Pairs {
					if reflect.DeepEqual(v, args[0]) {
						return TRUE
					}
				}
				return FALSE

			},
		},
		{
			// Returns an array of keys (in arbitrary order)
			//
			// ```Ruby
			// { a: 1, b: "2", c: [3, true, "Hello"] }.keys
			// # =>  ["c", "b", "a"] or ["b", "a", "c"] ... etc
			// ```
			//
			// @return [Boolean]
			Name: "keys",
			Fn: func(receiver Object, sourceLine int, t *Thread, args []Object, blockFrame *normalCallFrame) Object {
				if len(args) != 0 {
					return t.vm.InitErrorObject(errors.ArgumentError, sourceLine, "Expect 0 argument. got: %d", len(args))
				}

				h := receiver.(*HashObject)
				var keys []Object
				for k := range h.Pairs {
					keys = append(keys, t.vm.InitStringObject(k))
				}
				return t.vm.InitArrayObject(keys)

			},
		},
		{
			// Returns the number of key-value pairs of the hash.
			//
			// ```Ruby
			// h = { a: 1, b: "2", c: [1, 2, 3], d: { k: 'v' } }
			// h.length  #=> 4
			// ```
			//
			// @return [Integer]
			Name: "length",
			Fn: func(receiver Object, sourceLine int, t *Thread, args []Object, blockFrame *normalCallFrame) Object {
				if len(args) != 0 {
					return t.vm.InitErrorObject(errors.ArgumentError, sourceLine, "Expect 0 argument. got: %d", len(args))
				}

				h := receiver.(*HashObject)
				return t.vm.InitIntegerObject(h.length())

			},
		},
		{
			// Returns a new hash with the results of running the block once for every value.
			// This method does not change the keys and the receiver hash values.
			//
			// ```Ruby
			// h = { a: 1, b: 2, c: 3 }
			// result = h.map_values do |v|
			//   v * 3
			// end
			// h      # => { a: 1, b: 2, c: 3 }
			// result # => { a: 3, b: 6, c: 9 }
			// ```
			//
			// @return [Boolean]
			Name: "map_values",
			Fn: func(receiver Object, sourceLine int, t *Thread, args []Object, blockFrame *normalCallFrame) Object {
				if len(args) != 0 {
					return t.vm.InitErrorObject(errors.ArgumentError, sourceLine, "Expect 0 argument. got: %d", len(args))
				}

				if blockFrame == nil {
					return t.vm.InitErrorObject(errors.InternalError, sourceLine, errors.CantYieldWithoutBlockFormat)
				}

				h := receiver.(*HashObject)
				if blockIsEmpty(blockFrame) {
					return h
				}

				result := make(map[string]Object)

				if len(h.Pairs) == 0 {
					t.callFrameStack.pop()
				}

				for k, v := range h.Pairs {
					result[k] = t.builtinMethodYield(blockFrame, v).Target
				}
				return t.vm.InitHashObject(result)

			},
		},
		{
			// Returns the number of key-value pairs of the hash.
			//
			// ```Ruby
			// h = { a: 1, b: "2", c: [1, 2, 3] }
			// h.merge({ b: "Hello", d: "World" })
			// # => { a: 1, b: "Hello", c: [1, 2, 3], d: "World" }
			// ```
			//
			// @return [Hash]
			Name: "merge",
			Fn: func(receiver Object, sourceLine int, t *Thread, args []Object, blockFrame *normalCallFrame) Object {
				if len(args) < 1 {
					return t.vm.InitErrorObject(errors.ArgumentError, sourceLine, "Expect at least 1 argument. got: %d", len(args))
				}

				h := receiver.(*HashObject)
				result := make(map[string]Object)
				for k, v := range h.Pairs {
					result[k] = v
				}

				for _, obj := range args {
					hashObj, ok := obj.(*HashObject)
					if !ok {
						return t.vm.InitErrorObject(errors.TypeError, sourceLine, errors.WrongArgumentTypeFormat, classes.HashClass, obj.Class().Name)
					}
					for k, v := range hashObj.Pairs {
						result[k] = v
					}
				}

				return t.vm.InitHashObject(result)

			},
		},
		{
			// Returns a new hash consisting of entries for which the block does not return false
			// or nil.
			//
			// ```ruby
			// a = { a: 1, b: 2 }
			//
			// a.select do |k, v|
			//   v == 2
			// end            # => { a: 1 }
			// a.select do |k, v|
			//   5
			// end            # => { a: 1, b: 2 }
			// a.select do |k, v|
			//   nil
			// end            # => { }
			// a.select do |k, v|
			//   false
			// end            # => { }
			// ```
			Name: "select",
			Fn: func(receiver Object, sourceLine int, t *Thread, args []Object, blockFrame *normalCallFrame) Object {
				if len(args) != 0 {
					return t.vm.InitErrorObject(errors.ArgumentError, sourceLine, "Expect 0 argument. got: %d", len(args))
				}

				if blockFrame == nil {
					return t.vm.InitErrorObject(errors.InternalError, sourceLine, errors.CantYieldWithoutBlockFormat)
				}

				destinationPairs := map[string]Object{}
				if blockIsEmpty(blockFrame) {
					return t.vm.InitHashObject(destinationPairs)
				}

				sourceHash := receiver.(*HashObject)

				if len(sourceHash.Pairs) == 0 {
					t.callFrameStack.pop()
				}

				for stringKey, value := range sourceHash.Pairs {
					objectKey := t.vm.InitStringObject(stringKey)
					result := t.builtinMethodYield(blockFrame, objectKey, value)

					if result.Target.isTruthy() {
						destinationPairs[stringKey] = value
					}
				}

				return t.vm.InitHashObject(destinationPairs)

			},
		},
		{
			// Returns an array of keys (in arbitrary order)
			//
			// ```Ruby
			// { a: 1, b: "2", c: [3, true, "Hello"] }.sorted_keys
			// # =>  ["a", "b", "c"]
			// { c: 1, b: "2", a: [3, true, "Hello"] }.sorted_keys
			// # =>  ["a", "b", "c"]
			// { b: 1, c: "2", a: [3, true, "Hello"] }.sorted_keys
			// # =>  ["a", "b", "c"]
			// { b: 1, c: "2", b: [3, true, "Hello"] }.sorted_keys
			// # =>  ["b", "c"]
			// ```
			//
			// @return [Boolean]
			Name: "sorted_keys",
			Fn: func(receiver Object, sourceLine int, t *Thread, args []Object, blockFrame *normalCallFrame) Object {
				if len(args) != 0 {
					return t.vm.InitErrorObject(errors.ArgumentError, sourceLine, "Expect 0 argument. got: %d", len(args))
				}

				h := receiver.(*HashObject)
				sortedKeys := h.sortedKeys()
				var keys []Object
				for _, k := range sortedKeys {
					keys = append(keys, t.vm.InitStringObject(k))
				}
				return t.vm.InitArrayObject(keys)

			},
		},
		{
			// Returns two-dimensional array with the key-value pairs of hash. If specified true
			// then it will return sorted key value pairs array
			//
			// ```Ruby
			// { a: 1, b: 2, c: 3 }.to_a
			// # => [["a", 1], ["c", 3], ["b", 2]] or [["b", 2], ["c", 3], ["a", 1]] ... etc
			// { a: 1, b: 2, c: 3 }.to_a(true)
			// # => [["a", 1], ["b", 2], ["c", 3]]
			// { b: 1, a: 2, c: 3 }.to_a(true)
			// # => [["a", 2], ["b", 1], ["c", 3]]
			// { b: 1, a: 2, a: 3 }.to_a(true)
			// # => [["a", 3], ["b", 1]]
			// ```
			//
			// @return [Array]
			Name: "to_a",
			Fn: func(receiver Object, sourceLine int, t *Thread, args []Object, blockFrame *normalCallFrame) Object {

				h := receiver.(*HashObject)
				var sorted bool

				if len(args) == 0 {
					sorted = false
				} else if len(args) > 1 {
					return t.vm.InitErrorObject(errors.ArgumentError, sourceLine, "Expect 0..1 argument. got: %d", len(args))
				} else {
					s := args[0]
					st, ok := s.(*BooleanObject)
					if !ok {
						return t.vm.InitErrorObject(errors.TypeError, sourceLine, errors.WrongArgumentTypeFormat, classes.BooleanClass, s.Class().Name)
					}
					sorted = st.value
				}

				var resultArr []Object
				if sorted {
					for _, k := range h.sortedKeys() {
						var pairArr []Object
						pairArr = append(pairArr, t.vm.InitStringObject(k))
						pairArr = append(pairArr, h.Pairs[k])
						resultArr = append(resultArr, t.vm.InitArrayObject(pairArr))
					}
				} else {
					for k, v := range h.Pairs {
						var pairArr []Object
						pairArr = append(pairArr, t.vm.InitStringObject(k))
						pairArr = append(pairArr, v)
						resultArr = append(resultArr, t.vm.InitArrayObject(pairArr))
					}
				}
				return t.vm.InitArrayObject(resultArr)

			},
		},
		{
			// Returns json that is corresponding to the hash.
			// Basically just like Hash#to_json in Rails but currently doesn't support options.
			//
			// ```Ruby
			// h = { a: 1, b: [1, "2", [4, 5, nil], { foo: "bar" }]}.to_json
			// puts(h) #=> {"a":1,"b":[1, "2", [4, 5, null], {"foo":"bar"}]}
			// ```
			//
			// @return [String]
			Name: "to_json",
			Fn: func(receiver Object, sourceLine int, t *Thread, args []Object, blockFrame *normalCallFrame) Object {
				if len(args) != 0 {
					return t.vm.InitErrorObject(errors.ArgumentError, sourceLine, "Expect 0 argument. got: %d", len(args))
				}

				r := receiver.(*HashObject)
				return t.vm.InitStringObject(r.ToJSON(t))

			},
		},
		{
			// Returns json that is corresponding to the hash.
			// Basically just like Hash#to_json in Rails but currently doesn't support options.
			//
			// ```Ruby
			// h = { a: 1, b: [1, "2", [4, 5, nil], { foo: "bar" }]}.to_s
			// puts(h) #=> "{ a: 1, b: [1, \"2\", [4, 5, null], { foo: \"bar \" }] }"
			// ```
			//
			// @return [String]
			Name: "to_s",
			Fn: func(receiver Object, sourceLine int, t *Thread, args []Object, blockFrame *normalCallFrame) Object {
				if len(args) != 0 {
					return t.vm.InitErrorObject(errors.ArgumentError, sourceLine, "Expect 0 argument. got: %d", len(args))
				}

				h := receiver.(*HashObject)
				return t.vm.InitStringObject(h.ToString())

			},
		},
		{
			// Returns a new hash with the results of running the block once for every value.
			// This method does not change the keys and unlike Hash#map_values, it does not
			// change the receiver hash values.
			//
			// ```Ruby
			// h = { a: 1, b: 2, c: 3 }
			// result = h.transform_values do |v|
			//   v * 3
			// end
			// h      # => { a: 1, b: 2, c: 3 }
			// result # => { a: 3, b: 6, c: 9 }
			// ```
			//
			// @return [Boolean]
			Name: "transform_values",
			Fn: func(receiver Object, sourceLine int, t *Thread, args []Object, blockFrame *normalCallFrame) Object {
				if len(args) != 0 {
					return t.vm.InitErrorObject(errors.ArgumentError, sourceLine, "Expect 0 argument. got: %d", len(args))
				}

				if blockFrame == nil {
					return t.vm.InitErrorObject(errors.InternalError, sourceLine, errors.CantYieldWithoutBlockFormat)
				}

				h := receiver.(*HashObject)

				if len(h.Pairs) == 0 {
					t.callFrameStack.pop()
				}

				resultHash := make(map[string]Object)
				for k, v := range h.Pairs {
					result := t.builtinMethodYield(blockFrame, v)
					resultHash[k] = result.Target
				}
				return t.vm.InitHashObject(resultHash)

			},
		},
		{
			// Returns an array of values (in arbitrary order)
			//
			// ```Ruby
			// { a: 1, b: "2", c: [3, true, "Hello"] }.keys
			// # =>  [1, "2", [3, true, "Hello"]] or ["2", [3, true, "Hello"], 1] ... etc
			// ```
			//
			// @return [Boolean]
			Name: "values",
			Fn: func(receiver Object, sourceLine int, t *Thread, args []Object, blockFrame *normalCallFrame) Object {
				if len(args) != 0 {
					return t.vm.InitErrorObject(errors.ArgumentError, sourceLine, "Expect 0 argument. got: %d", len(args))
				}

				h := receiver.(*HashObject)
				var keys []Object
				for _, v := range h.Pairs {
					keys = append(keys, v)
				}
				return t.vm.InitArrayObject(keys)

			},
		},
		{
			// Return an array containing the values associated with the given keys.
			//
			// ```Ruby
			// { a: 1, b: "2" }.values_at("a", "c") # => [1, nil]
			// ```
			//
			// @return [Boolean]
			Name: "values_at",
			Fn: func(receiver Object, sourceLine int, t *Thread, args []Object, blockFrame *normalCallFrame) Object {
				hash := receiver.(*HashObject)
				var result []Object

				for _, objectKey := range args {
					stringObjectKey, ok := objectKey.(*StringObject)

					if !ok {
						return t.vm.InitErrorObject(errors.TypeError, sourceLine, errors.WrongArgumentTypeFormat, classes.StringClass, objectKey.Class().Name)
					}

					value, ok := hash.Pairs[stringObjectKey.value]

					if !ok {
						value = NULL
					}

					result = append(result, value)
				}

				return t.vm.InitArrayObject(result)

			},
		},
	}
}

// Internal functions ===================================================

// Functions for initialization -----------------------------------------

func (vm *VM) InitHashObject(pairs map[string]Object) *HashObject {
	return &HashObject{
<<<<<<< HEAD
		BaseObj: &BaseObj{class: vm.topLevelClass(classes.HashClass)},
=======
		BaseObj: &BaseObj{class: vm.TopLevelClass(classes.HashClass)},
>>>>>>> ecc65a8f
		Pairs:   pairs,
	}
}

func (vm *VM) initHashClass() *RClass {
	hc := vm.initializeClass(classes.HashClass)
	hc.setBuiltinMethods(builtinHashInstanceMethods(), false)
	hc.setBuiltinMethods(builtinHashClassMethods(), true)
	return hc
}

// Polymorphic helper functions -----------------------------------------

// Value returns the object
func (h *HashObject) Value() interface{} {
	return h.Pairs
}

// ToString returns the object's name as the string format
func (h *HashObject) ToString() string {
	var out bytes.Buffer
	var pairs []string

	for _, key := range h.sortedKeys() {
		// TODO: Improve this conditional statement
		if _, isString := h.Pairs[key].(*StringObject); isString {
			pairs = append(pairs, fmt.Sprintf("%s: \"%s\"", key, h.Pairs[key].ToString()))
		} else {
			pairs = append(pairs, fmt.Sprintf("%s: %s", key, h.Pairs[key].ToString()))
		}
	}

	out.WriteString("{ ")
	out.WriteString(strings.Join(pairs, ", "))
	out.WriteString(" }")

	return out.String()
}

// ToJSON returns the object's name as the JSON string format
func (h *HashObject) ToJSON(t *Thread) string {
	var out bytes.Buffer
	var values []string
	pairs := h.Pairs
	out.WriteString("{")

	for key, value := range pairs {
		values = append(values, generateJSONFromPair(key, value, t))
	}

	out.WriteString(strings.Join(values, ","))
	out.WriteString("}")
	return out.String()
}

// Returns the length of the hash
func (h *HashObject) length() int {
	return len(h.Pairs)
}

// Returns the sorted keys of the hash
func (h *HashObject) sortedKeys() []string {
	var arr []string
	for k := range h.Pairs {
		arr = append(arr, k)
	}
	sort.Strings(arr)
	return arr
}

// Returns the duplicate of the Hash object
func (h *HashObject) copy() Object {
	elems := map[string]Object{}

	for k, v := range h.Pairs {
		elems[k] = v
	}

	newHash := &HashObject{
		BaseObj: &BaseObj{class: h.class},
		Pairs:   elems,
	}

	return newHash
}

// recursive indexed access - see ArrayObject#dig documentation.
func (h *HashObject) dig(t *Thread, keys []Object, sourceLine int) Object {
	currentKey := keys[0]
	stringCurrentKey, ok := currentKey.(*StringObject)

	if !ok {
		return t.vm.InitErrorObject(errors.TypeError, sourceLine, errors.WrongArgumentTypeFormat, classes.StringClass, currentKey.Class().Name)
	}

	nextKeys := keys[1:]
	currentValue, ok := h.Pairs[stringCurrentKey.value]

	if !ok {
		return NULL
	}

	if len(nextKeys) == 0 {
		return currentValue
	}

	diggableCurrentValue, ok := currentValue.(Diggable)

	if !ok {
		return t.vm.InitErrorObject(errors.TypeError, sourceLine, "Expect target to be Diggable, got %s", currentValue.Class().Name)
	}

	return diggableCurrentValue.dig(t, nextKeys, sourceLine)
}

// Other helper functions ----------------------------------------------

// Return the JSON style strings of the Hash object
func generateJSONFromPair(key string, v Object, t *Thread) string {
	var data string
	var out bytes.Buffer

	out.WriteString(data)
	out.WriteString("\"" + key + "\"")
	out.WriteString(":")
	out.WriteString(v.ToJSON(t))

	return out.String()
}<|MERGE_RESOLUTION|>--- conflicted
+++ resolved
@@ -1181,11 +1181,7 @@
 
 func (vm *VM) InitHashObject(pairs map[string]Object) *HashObject {
 	return &HashObject{
-<<<<<<< HEAD
-		BaseObj: &BaseObj{class: vm.topLevelClass(classes.HashClass)},
-=======
 		BaseObj: &BaseObj{class: vm.TopLevelClass(classes.HashClass)},
->>>>>>> ecc65a8f
 		Pairs:   pairs,
 	}
 }
