package vm

import (
	"github.com/goby-lang/goby/vm/errors"
	"io/ioutil"
	"net/http"
	"net/url"
	"path"
	"strconv"
	"strings"
)

var (
	httpRequestClass  *RClass
	httpResponseClass *RClass
	httpClientClass *RClass
)

func initHTTPClass(vm *VM) {
	net := vm.loadConstant("Net", true)
	http := vm.initializeClass("HTTP", false)
	http.setBuiltInMethods(builtinHTTPClassMethods(), true)
	initRequestClass(vm, http)
	initResponseClass(vm, http)
	initClientClass(vm, http)

	net.setClassConstant(http)

	// Use Goby code to extend request and response classes.
	vm.execGobyLib("net/http/response.gb")
	vm.execGobyLib("net/http/request.gb")
	vm.execGobyLib("net/http/client.gb")
}

func initRequestClass(vm *VM, hc *RClass) *RClass {
	requestClass := vm.initializeClass("Request", false)
	hc.setClassConstant(requestClass)
	builtinHTTPRequestInstanceMethods := []*BuiltInMethodObject{}

	requestClass.setBuiltInMethods(builtinHTTPRequestInstanceMethods, false)

	httpRequestClass = requestClass
	return requestClass
}

func initResponseClass(vm *VM, hc *RClass) *RClass {
	responseClass := vm.initializeClass("Response", false)
	hc.setClassConstant(responseClass)
	builtinHTTPResponseInstanceMethods := []*BuiltInMethodObject{}

	responseClass.setBuiltInMethods(builtinHTTPResponseInstanceMethods, true)

	httpResponseClass = responseClass
	return responseClass
}

func initClientClass(vm *VM, hc *RClass) *RClass {
	clientClass := vm.initializeClass("Client", false)
	hc.setClassConstant(clientClass)

	clientClass.setBuiltInMethods(builtinHTTPClientClassMethods(), false)

	httpClientClass = clientClass
	return clientClass
}

func builtinHTTPClassMethods() []*BuiltInMethodObject {
	return []*BuiltInMethodObject{
		{
			// Sends a GET request to the target and returns the HTTP response as a string.
			Name: "get",
			Fn: func(receiver Object) builtinMethodBody {
				return func(t *thread, args []Object, blockFrame *callFrame) Object {

					uri, err := url.Parse(args[0].(*StringObject).value)

					if len(args) > 1 {
						var arr []string

						for _, v := range args[1:] {
							arr = append(arr, v.(*StringObject).value)
						}

						uri.Path = path.Join(arr...)
					}

					resp, err := http.Get(uri.String())
					if err != nil {
<<<<<<< HEAD
						return t.vm.initErrorObject(HTTPError, err.Error())
=======
						return t.vm.initErrorObject(errors.InternalError, err.Error())
>>>>>>> 016b35f1
					}

					if resp.StatusCode != http.StatusOK {
<<<<<<< HEAD
						return t.vm.initErrorObject(HTTPResponseError, resp.Status)
=======
						return t.vm.initErrorObject(errors.InternalError, resp.Status)
>>>>>>> 016b35f1
					}

					content, err := ioutil.ReadAll(resp.Body)
					resp.Body.Close()

					if err != nil {
						return t.vm.initErrorObject(errors.InternalError, err.Error())
					}

					return t.vm.initStringObject(string(content))
				}
			},
		}, {
			// Sends a POST request to the target with type header and body. Returns the HTTP response as a string.
			Name: "post",
			Fn: func(receiver Object) builtinMethodBody {
				return func(t *thread, args []Object, blockFrame *callFrame) Object {
					if len(args) != 3 {
						return t.vm.initErrorObject(errors.ArgumentError, "Expect 3 arguments. got=%v", strconv.Itoa(len(args)))
					}

<<<<<<< HEAD
					host := args[0].(*StringObject).value
=======
					uri, err := url.Parse(args[0].(*StringObject).value)
					if err != nil {
						return t.vm.initErrorObject(errors.ArgumentError, err.Error())
					}
>>>>>>> 016b35f1

					contentType := args[1].(*StringObject).value

					body := args[2].(*StringObject).value

					resp, err := http.Post(host, contentType, strings.NewReader(body))
					if err != nil {
						return t.vm.initErrorObject(HTTPError, err.Error())
					}
					if resp.StatusCode != http.StatusOK {
						return t.vm.initErrorObject(HTTPResponseError, resp.Status)
					}

					content, err := ioutil.ReadAll(resp.Body)
					resp.Body.Close()

					if err != nil {
						return t.vm.initErrorObject(errors.InternalError, err.Error())
					}

					return t.vm.initStringObject(string(content))
				}
			},
		}, {
			// Sends a POST request to the target with type header and body. Returns the HTTP response as a string.
			Name: "head",
			Fn: func(receiver Object) builtinMethodBody {
				return func(t *thread, args []Object, blockFrame *callFrame) Object {
					if len(args) != 1 {
						return t.vm.initErrorObject(ArgumentError, "Expect 1 arguments. got=%v", strconv.Itoa(len(args)))
					}

					host := args[0].(*StringObject).value

					resp, err := http.Head(host)
					if err != nil {
						return t.vm.initErrorObject(HTTPError, err.Error())
					}
					if resp.StatusCode != http.StatusOK {
<<<<<<< HEAD
						return t.vm.initErrorObject(HTTPResponseError, resp.Status)
=======
						return t.vm.initErrorObject(errors.InternalError, resp.Status)
>>>>>>> 016b35f1
					}

					content, err := ioutil.ReadAll(resp.Body)
					resp.Body.Close()

					if err != nil {
						return t.vm.initErrorObject(errors.InternalError, err.Error())
					}

					return t.vm.initStringObject(string(content))
				}
			},
		},
	}
}<|MERGE_RESOLUTION|>--- conflicted
+++ resolved
@@ -86,19 +86,12 @@
 
 					resp, err := http.Get(uri.String())
 					if err != nil {
-<<<<<<< HEAD
-						return t.vm.initErrorObject(HTTPError, err.Error())
-=======
+
 						return t.vm.initErrorObject(errors.InternalError, err.Error())
->>>>>>> 016b35f1
 					}
 
 					if resp.StatusCode != http.StatusOK {
-<<<<<<< HEAD
-						return t.vm.initErrorObject(HTTPResponseError, resp.Status)
-=======
 						return t.vm.initErrorObject(errors.InternalError, resp.Status)
->>>>>>> 016b35f1
 					}
 
 					content, err := ioutil.ReadAll(resp.Body)
@@ -120,14 +113,10 @@
 						return t.vm.initErrorObject(errors.ArgumentError, "Expect 3 arguments. got=%v", strconv.Itoa(len(args)))
 					}
 
-<<<<<<< HEAD
-					host := args[0].(*StringObject).value
-=======
 					uri, err := url.Parse(args[0].(*StringObject).value)
 					if err != nil {
 						return t.vm.initErrorObject(errors.ArgumentError, err.Error())
 					}
->>>>>>> 016b35f1
 
 					contentType := args[1].(*StringObject).value
 
@@ -167,11 +156,7 @@
 						return t.vm.initErrorObject(HTTPError, err.Error())
 					}
 					if resp.StatusCode != http.StatusOK {
-<<<<<<< HEAD
-						return t.vm.initErrorObject(HTTPResponseError, resp.Status)
-=======
 						return t.vm.initErrorObject(errors.InternalError, resp.Status)
->>>>>>> 016b35f1
 					}
 
 					content, err := ioutil.ReadAll(resp.Body)
