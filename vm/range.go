package vm

import (
	"fmt"

	"github.com/goby-lang/goby/vm/classes"
	"github.com/goby-lang/goby/vm/errors"
)

// RangeObject is the built in range class
// Range represents an interval: a set of values from the beginning to the end specified.
// Currently, only Integer objects or integer literal are supported.
//
// ```ruby
// r = 0
// (1..(1+4)).each do |i|
//   puts(r = r + i)
// end
// ```
//
// ```ruby
// r = 0
// a = 1
// b = 5
// (a..b).each do |i|
//   r = r + i
// end
// ```
//
type RangeObject struct {
	*BaseObj
	Start int
	End   int
}

// Class methods --------------------------------------------------------
func builtinRangeClassMethods() []*BuiltinMethodObject {
	return []*BuiltinMethodObject{
		{
			Name: "new",
			Fn: func(receiver Object, sourceLine int) builtinMethodBody {
				return func(t *Thread, args []Object, blockFrame *normalCallFrame) Object {
					return t.vm.initUnsupportedMethodError(sourceLine, "#new", receiver)
				}
			},
		},
	}
}

// Instance methods -----------------------------------------------------
func builtinRangeInstanceMethods() []*BuiltinMethodObject {
	return []*BuiltinMethodObject{
		{
			// Returns a Boolean of compared two ranges
			//
			// ```ruby
			// (1..5) == (1..5) # => true
			// (1..5) == (1..6) # => false
			// ```
			//
			// @return [Boolean]
			Name: "==",
			Fn: func(receiver Object, sourceLine int) builtinMethodBody {
				return func(t *Thread, args []Object, blockFrame *normalCallFrame) Object {

					left := receiver.(*RangeObject)
					r := args[0]
					right, ok := r.(*RangeObject)

					if !ok {
						return FALSE
					}

					if left.Start == right.Start && left.End == right.End {
						return TRUE
					}

					return FALSE
				}
			},
		},
		{
			// Returns a Boolean of compared two ranges
			//
			// ```ruby
			// (1..5) != (1..5) # => false
			// (1..5) != (1..6) # => true
			// ```
			//
			// @return [Boolean]
			Name: "!=",
			Fn: func(receiver Object, sourceLine int) builtinMethodBody {
				return func(t *Thread, args []Object, blockFrame *normalCallFrame) Object {

					left := receiver.(*RangeObject)
					r := args[0]
					right, ok := r.(*RangeObject)

					if !ok {
						return TRUE
					}

					if left.Start == right.Start && left.End == right.End {
						return FALSE
					}

					return TRUE
				}
			},
		},
		{
			// By using binary search, finds a value in range which meets the given condition in O(log n)
			// where n is the size of the range.
			//
			// You can use this method in two use cases: a find-minimum mode and a find-any mode. In either
			// case, the elements of the range must be monotone (or sorted) with respect to the block.
			//
			// In find-minimum mode (this is a good choice for typical use case), the block must return true
			// or false, and there must be a value x so that:
			//
			// - the block returns false for any value which is less than x
			// - the block returns true for any value which is greater than or equal to x.
			//
			// If x is within the range, this method returns the value x. Otherwise, it returns nil.
			//
			// ```ruby
			// ary = [0, 4, 7, 10, 12]
			// (0..4).bsearch {|i| ary[i] >= 4 } #=> 1
			// (0..4).bsearch {|i| ary[i] >= 6 } #=> 2
			// (0..4).bsearch {|i| ary[i] >= 8 } #=> 3
			// (0..4).bsearch {|i| ary[i] >= 100 } #=> nil
			// ```
			//
			// In find-any mode , the block must return a number, and there must be two values x and y
			// (x <= y) so that:
			//
			// - the block returns a positive number for v if v < x
			// - the block returns zero for v if x <= v < y
			// - the block returns a negative number for v if y <= v
			//
			// This method returns any value which is within the intersection of the given range and x…y
			// (if any). If there is no value that satisfies the condition, it returns nil.
			//
			// ```ruby
			// ary = [0, 100, 100, 100, 200]
			// (0..4).bsearch {|i| 100 - ary[i] } #=> 1, 2 or 3
			// (0..4).bsearch {|i| 300 - ary[i] } #=> nil
			// (0..4).bsearch {|i|  50 - ary[i] } #=> nil
			// ```
			//
			// @return [Integer]
			Name: "bsearch",
			Fn: func(receiver Object, sourceLine int) builtinMethodBody {
				return func(t *Thread, args []Object, blockFrame *normalCallFrame) Object {
					ran := receiver.(*RangeObject)

					if ran.Start < 0 || ran.End < 0 {
						// if block is not used, it should be popped
						t.callFrameStack.pop()
						return NULL
					}

					var start, end int
					if ran.Start < ran.End {
						start, end = ran.Start, ran.End
					} else {
						start, end = ran.End, ran.Start
					}

					// the element of the range
					// object with the highest value
					ranEnd := end

					var mid int
					pivot := -1

					for {
						mid = (start + end) / 2
						if (start+end)%2 != 0 {
							mid++
						}

						result := t.builtinMethodYield(blockFrame, t.vm.InitIntegerObject(mid))

						switch r := result.Target.(type) {
						case *BooleanObject:
							if r.value {
								pivot = mid
							}

							if start >= end {
								if pivot == -1 {
									return NULL
								}
								return t.vm.InitIntegerObject(pivot)
							}

							if r.value {
								end = mid - 1
							} else if mid+1 > ranEnd {
								return NULL
							} else {
								start = mid + 1
							}
						case *IntegerObject:
							if r.value == 0 {
								return t.vm.InitIntegerObject(mid)
							}

							if start == end {
								return NULL
							}

							if r.value > 0 {
								start = mid + 1
							} else {
								end = mid - 1
							}
						default:
							return t.vm.InitErrorObject(errors.TypeError, sourceLine, "Expect Integer or Boolean type. got=%s", r.Class().Name)
						}
					}
				}
			},
		},
		{
			// Iterates over the elements of range, passing each in turn to the block.
			// Returns `nil`.
			//
			// ```ruby
			// sum = 0
			// (1..5).each do |i|
			//   sum = sum + i
			// end
			// sum # => 15
			//
			// sum = 0
			// (-1..-5).each do |i|
			//   sum = sum + i
			// end
			// sum # => -15
			// ```
			//
			// **Note:**
			// - Only `do`-`end` block is supported for now: `{ }` block is unavailable.
			// - Three-dot range `...` is not supported yet.
			//
			// @return [Range]
			Name: "each",
			Fn: func(receiver Object, sourceLine int) builtinMethodBody {
				return func(t *Thread, args []Object, blockFrame *normalCallFrame) Object {
					ran := receiver.(*RangeObject)

					if blockFrame == nil {
						return t.vm.InitErrorObject(errors.InternalError, sourceLine, errors.CantYieldWithoutBlockFormat)
					}

					ran.each(func(i int) error {
						obj := t.vm.InitIntegerObject(i)
						t.builtinMethodYield(blockFrame, obj)

						return nil
					})

					return ran
				}
			},
		},
		{
			// Returns the first value of the range.
			//
			// ```ruby
			// (1..5).first   # => 1
			// (5..1).first   # => 5
			// (-2..3).first  # => -2
			// (-5..-7).first # => -5
			// ```
			//
			// @return [Integer]
			Name: "first",
			Fn: func(receiver Object, sourceLine int) builtinMethodBody {
				return func(t *Thread, args []Object, blockFrame *normalCallFrame) Object {
					ran := receiver.(*RangeObject)
					return t.vm.InitIntegerObject(ran.Start)
				}
			},
		},
		{
			// The include method will check whether the integer object is in the range
			//
			// ```ruby
			// (5..10).include?(10)  # => true
			// (5..10).include?(11)  # => false
			// (5..10).include?(7)   # => true
			// (5..10).include?(5)   # => true
			// (5..10).include?(4)   # => false
			// (-5..1).include?(-2)  # => true
			// (-5..-2).include?(-2) # => true
			// (-5..-3).include?(-2) # => false
			// (1..-5).include?(-2)  # => true
			// (-2..-5).include?(-2) # => true
			// (-3..-5).include?(-2) # => false
			// ```
			// @return [Boolean]
			Name: "include?",
			Fn: func(receiver Object, sourceLine int) builtinMethodBody {
				return func(t *Thread, args []Object, blockFrame *normalCallFrame) Object {
					ran := receiver.(*RangeObject)

					value := args[0].(*IntegerObject).value
					ascendRangeBool := ran.Start <= ran.End && value >= ran.Start && value <= ran.End
					descendRangeBool := ran.End <= ran.Start && value <= ran.Start && value >= ran.End

					if ascendRangeBool || descendRangeBool {
						return TRUE
					}
					return FALSE
				}
			},
		},
		{
			// Returns the last value of the range.
			//
			// ```ruby
			// (1..5).last   # => 5
			// (5..1).last   # => 1
			// (-2..3).last  # => 3
			// (-5..-7).last # => -7
			// ```
			//
			// @return [Integer]
			Name: "last",
			Fn: func(receiver Object, sourceLine int) builtinMethodBody {
				return func(t *Thread, args []Object, blockFrame *normalCallFrame) Object {
					ran := receiver.(*RangeObject)
					return t.vm.InitIntegerObject(ran.End)
				}
			},
		},
		{
			// Loop through each element with the given range. Return a new array with each yield element. Only a block is required, and no other arguments are acceptable.
			//
			// ```ruby
			// (1..10).map do |i|
			//   i * i
			// end
			//
			// # => [1, 4, 9, 16, 25, 36, 49, 64, 81, 100]
			// ```
			// @return [Array]
			Name: "map",
			Fn: func(receiver Object, sourceLine int) builtinMethodBody {
				return func(t *Thread, args []Object, blockFrame *normalCallFrame) Object {
					r := receiver.(*RangeObject)

					if blockFrame == nil {
						return t.vm.InitErrorObject(errors.InternalError, sourceLine, errors.CantYieldWithoutBlockFormat)
					}

					if len(args) != 0 {
						return t.vm.InitErrorObject(errors.ArgumentError, sourceLine, "Expect 0 argument. got=%d", len(args))
					}

					var elements []Object

					r.each(func(i int) error {
						if blockIsEmpty(blockFrame) {
							elements = append(elements, NULL)
						} else {
							obj := t.vm.InitIntegerObject(i)
							elements = append(elements, t.builtinMethodYield(blockFrame, obj).Target)
						}

						return nil
					})

					return t.vm.InitArrayObject(elements)
				}
			},
		},
		{
			// Returns the size of the range
			//
			// ```ruby
			// (1..5).size   # => 5
			// (3..9).size   # => 7
			// (-1..-5).size # => 5
			// (-1..7).size  # => 9
			// ```
			// @return [Integer]
			Name: "size",
			Fn: func(receiver Object, sourceLine int) builtinMethodBody {
				return func(t *Thread, args []Object, blockFrame *normalCallFrame) Object {
					ran := receiver.(*RangeObject)

					if ran.Start <= ran.End {
						return t.vm.InitIntegerObject(ran.End - ran.Start + 1)
					}
					return t.vm.InitIntegerObject(ran.Start - ran.End + 1)
				}
			},
		},
		{
			// The step method can loop through the first to the last of the object with given steps.
			// An error will occur if not yielded to the block.
			//
			// ```ruby
			// sum = 0
			// (2..9).step(3) do |i|
			// 	 sum = sum + i
			// end
			// sum # => 15
			//
			// sum = 0
			// (2..-9).step(3) do |i|
			// 	 sum = sum + i
			// end
			// sum # => 0
			//
			// sum = 0
			// (-1..5).step(2) do |i|
			//   sum = sum + 1
			// end
			// sum # => 8
			//
			// sum = 0
			// (-1..-5).step(2) do |i|
			//   sum = sum + 1
			// end
			// sum # => 0
			// ```
			//
			// @return [Range]
			Name: "step",
			Fn: func(receiver Object, sourceLine int) builtinMethodBody {
				return func(t *Thread, args []Object, blockFrame *normalCallFrame) Object {
					ran := receiver.(*RangeObject)

					if blockFrame == nil {
						return t.vm.InitErrorObject(errors.InternalError, sourceLine, errors.CantYieldWithoutBlockFormat)
					}

					stepValue := args[0].(*IntegerObject).value
					if stepValue == 0 {
						return t.vm.InitErrorObject(errors.ArgumentError, sourceLine, "Step can't be 0")
					} else if stepValue < 0 {
						return t.vm.InitErrorObject(errors.ArgumentError, sourceLine, "Step can't be negative")
					}

					blockFrameUsed := false

					ran.each(func(i int) error {
						if (i-ran.Start)%stepValue != 0 {
							return nil
						}

						obj := t.vm.InitIntegerObject(i)
						t.builtinMethodYield(blockFrame, obj)
						blockFrameUsed = true

						return nil
					})

					// if block is not used, it should be popped
					if !blockFrameUsed {
						t.callFrameStack.pop()
					}

					return ran
				}
			},
		},
		{
			// Returns an Array object that contains the values of the range.
			//
			// ```ruby
			// (1..5).to_a     # => [1, 2, 3, 4, 5]
			// (1..5).to_a[2]  # => 3
			// (-1..-5).to_a   # => [-1, -2, -3, -4, -5]
			// (-1..3).to_a    # => [-1, 0, 1, 2, 3]
			// ```
			//
			// @return [Array]
			Name: "to_a",
			Fn: func(receiver Object, sourceLine int) builtinMethodBody {
				return func(t *Thread, args []Object, blockFrame *normalCallFrame) Object {
					ro := receiver.(*RangeObject)

					elems := []Object{}

					var iterAdd int

					if ro.Start <= ro.End {
						iterAdd = 1
					} else {
						iterAdd = -1
					}

					for i := ro.Start; i != (ro.End + iterAdd); i += iterAdd {
						elems = append(elems, t.vm.InitIntegerObject(i))
					}

					return t.vm.InitArrayObject(elems)
				}
			},
		},
		{
			// The to_s method can convert range to string format
			//
			// ```ruby
			// (1..5).to_s   # "(1..5)"
			// (-1..-3).to_s # "(-1..-3)"
			// ```
			// @return [String]
			Name: "to_s",
			Fn: func(receiver Object, sourceLine int) builtinMethodBody {
				return func(t *Thread, args []Object, blockFrame *normalCallFrame) Object {
					ran := receiver.(*RangeObject)

<<<<<<< HEAD
					return t.vm.InitStringObject(ran.toString())
=======
					return t.vm.InitStringObject(ran.ToString())
>>>>>>> e389ed39
				}
			},
		},
	}
}

// Internal functions ===================================================

// Functions for initialization -----------------------------------------

func (vm *VM) initRangeObject(start, end int) *RangeObject {
	return &RangeObject{
		BaseObj: &BaseObj{class: vm.topLevelClass(classes.RangeClass)},
		Start:   start,
		End:     end,
	}
}

func (vm *VM) initRangeClass() *RClass {
	rc := vm.initializeClass(classes.RangeClass)
	rc.setBuiltinMethods(builtinRangeInstanceMethods(), false)
	rc.setBuiltinMethods(builtinRangeClassMethods(), true)
	vm.libFiles = append(vm.libFiles, "range.gb")
	vm.libFiles = append(vm.libFiles, "range_enumerator.gb")
	return rc
}

// Polymorphic helper functions -----------------------------------------

// ToString returns the object's name as the string format
func (ro *RangeObject) ToString() string {
	return fmt.Sprintf("(%d..%d)", ro.Start, ro.End)
}

// ToJSON just delegates to ToString
func (ro *RangeObject) ToJSON(t *Thread) string {
	return ro.ToString()
}

// Value returns range object's string format
func (ro *RangeObject) Value() interface{} {
	return ro.ToString()
}

func (ro *RangeObject) each(f func(int) error) (err error) {
	var inc int
	if ro.End-ro.Start >= 0 {
		inc = 1
	} else {
		inc = -1
	}

	for i := ro.Start; i != ro.End+inc; i += inc {
		if err = f(i); err != nil {
			return err
		}
	}

	return
}<|MERGE_RESOLUTION|>--- conflicted
+++ resolved
@@ -517,11 +517,7 @@
 				return func(t *Thread, args []Object, blockFrame *normalCallFrame) Object {
 					ran := receiver.(*RangeObject)
 
-<<<<<<< HEAD
 					return t.vm.InitStringObject(ran.toString())
-=======
-					return t.vm.InitStringObject(ran.ToString())
->>>>>>> e389ed39
 				}
 			},
 		},
