package vm

import (
	"fmt"
	"strconv"
	"strings"
	"unicode"
	"unicode/utf8"

	"github.com/goby-lang/goby/vm/classes"
	"github.com/goby-lang/goby/vm/errors"
)

// StringObject represents string instances
// String object holds and manipulates a sequence of characters.
// String objects may be created using as string literals.
// Double or single quotations can be used for representation.
//
// ```ruby
// a = "Three"
// b = 'zero'
// c = '漢'
// d = 'Tiếng Việt'
// e = "😏️️"
// ```
//
// **Note:**
//
// - Currently, manipulations are based upon Golang's Unicode manipulations.
// - Currently, UTF-8 encoding is assumed based upon Golang's string manipulation, but the encoding is not actually specified(TBD).
// - `String.new` is not supported.
type StringObject struct {
	*BaseObj
	value string
}

// Class methods --------------------------------------------------------
func builtinStringClassMethods() []*BuiltinMethodObject {
	return []*BuiltinMethodObject{
		{
			// The String.fmt implements formatted I/O with functions analogous to C's printf and scanf
			// Currently only support plain "%s" formatting
			// TODO: Support other kind of formatting such as %f, %v ... etc
			//
			// ```ruby
			// String.fmt("Hello! %s Lang!", "Goby")                    # => "Hello! Goby Lang!"
			// String.fmt("I love to eat %s and %s!", "Sushi", "Ramen") # => "I love to eat Sushi and Ramen"
			// ```
			//
			// @return [String]
			Name: "fmt",
			Fn: func(receiver Object, sourceLine int, t *Thread, args []Object, blockFrame *normalCallFrame) Object {
				if len(args) < 1 {
					return t.vm.InitErrorObject(errors.ArgumentError, sourceLine, "Expect at least 1 argument. got=%v", strconv.Itoa(len(args)))
				}

				formatObj, ok := args[0].(*StringObject)

				if !ok {
					return t.vm.InitErrorObject(errors.TypeError, sourceLine, errors.WrongArgumentTypeFormat, classes.StringClass, args[0].Class().Name)
				}

<<<<<<< HEAD
					for _, arg := range args[1:] {
						arguments = append(arguments, arg.ToString())
					}
=======
				format := formatObj.value
				arguments := []interface{}{}
>>>>>>> ecc65a8f

				for _, arg := range args[1:] {
					arguments = append(arguments, arg.ToString())
				}

				count := strings.Count(format, "%s")

				if len(args[1:]) != count {
					return t.vm.InitErrorObject(errors.ArgumentError, sourceLine, "Expect %d string arguments. got=%d", count, len(args[1:]))
				}

				return t.vm.InitStringObject(fmt.Sprintf(format, arguments...))

			},
		},
		{
			Name: "new",
			Fn: func(receiver Object, sourceLine int, t *Thread, args []Object, blockFrame *normalCallFrame) Object {
				return t.vm.initUnsupportedMethodError(sourceLine, "#new", receiver)

			},
		},
	}
}

// Instance methods -----------------------------------------------------
func builtinStringInstanceMethods() []*BuiltinMethodObject {
	return []*BuiltinMethodObject{

		{
			// Returns the concatenation of self and another String
			//
			// ```ruby
			// "first" + "-second" # => "first-second"
			// ```
			//
			// @return [String]
			Name: "+",
			Fn: func(receiver Object, sourceLine int, t *Thread, args []Object, blockFrame *normalCallFrame) Object {

				leftValue := receiver.(*StringObject).value
				r := args[0]
				right, ok := r.(*StringObject)

				if !ok {
					return t.vm.InitErrorObject(errors.TypeError, sourceLine, errors.WrongArgumentTypeFormat, classes.StringClass, r.Class().Name)
				}

				rightValue := right.value
				return t.vm.InitStringObject(leftValue + rightValue)

			},
		},
		{
			// Returns self multiplying another Integer
			//
			// ```ruby
			// "string " * 2 # => "string string string "
			// ```
			//
			// @return [String]
			Name: "*",
			Fn: func(receiver Object, sourceLine int, t *Thread, args []Object, blockFrame *normalCallFrame) Object {

				leftValue := receiver.(*StringObject).value
				r := args[0]
				right, ok := r.(*IntegerObject)

				if !ok {
					return t.vm.InitErrorObject(errors.TypeError, sourceLine, errors.WrongArgumentTypeFormat, classes.IntegerClass, r.Class().Name)
				}

				if right.value < 0 {
					return t.vm.InitErrorObject(errors.ArgumentError, sourceLine, "Second argument must be greater than or equal to 0. got=%v", right.value)
				}

				var result string

				for i := 0; i < right.value; i++ {
					result += leftValue
				}

				return t.vm.InitStringObject(result)

			},
		},
		{
			// Returns a Boolean if first string greater than second string
			//
			// ```ruby
			// "a" < "b" # => true
			// ```
			//
			// @return [Boolean]
			Name: ">",
			Fn: func(receiver Object, sourceLine int, t *Thread, args []Object, blockFrame *normalCallFrame) Object {

				leftValue := receiver.(*StringObject).value
				r := args[0]
				right, ok := r.(*StringObject)

				if !ok {
					return t.vm.InitErrorObject(errors.TypeError, sourceLine, errors.WrongArgumentTypeFormat, classes.StringClass, r.Class().Name)
				}

				rightValue := right.value

				if leftValue > rightValue {
					return TRUE
				}

				return FALSE

			},
		},
		{
			// Returns a Boolean if first string less than second string
			//
			// ```ruby
			// "a" < "b" # => true
			// ```
			//
			// @return [Boolean]
			Name: "<",
			Fn: func(receiver Object, sourceLine int, t *Thread, args []Object, blockFrame *normalCallFrame) Object {

				leftValue := receiver.(*StringObject).value
				r := args[0]
				right, ok := r.(*StringObject)

				if !ok {
					return t.vm.InitErrorObject(errors.TypeError, sourceLine, errors.WrongArgumentTypeFormat, classes.StringClass, r.Class().Name)
				}

				rightValue := right.value

				if leftValue < rightValue {
					return TRUE
				}

				return FALSE

			},
		},
		{
			// Returns a Boolean of compared two strings
			//
			// ```ruby
			// "first" == "second" # => false
			// "two" == "two" # => true
			// ```
			//
			// @return [Boolean]
			Name: "==",
			Fn: func(receiver Object, sourceLine int, t *Thread, args []Object, blockFrame *normalCallFrame) Object {

				leftValue := receiver.(*StringObject).value
				r := args[0]
				right, ok := r.(*StringObject)

				if !ok {
					return FALSE
				}

				rightValue := right.value

				if leftValue == rightValue {
					return TRUE
				}

				return FALSE

			},
		},
		{
			// Matches the receiver with a Regexp
			//
			// ```ruby
			// "pizza" =~ Regex.new("zz")  # => 2
			// "pizza" =~ Regex.new("OH!") # => nil
			// ```
			//
			// @return [Integer]
			Name: "=~",
			Fn: func(receiver Object, sourceLine int, t *Thread, args []Object, blockFrame *normalCallFrame) Object {
				if len(args) != 1 {
					return t.vm.InitErrorObject(errors.ArgumentError, sourceLine, "Expect 1 argument. got=%d", len(args))
				}

				arg := args[0]

				re, ok := arg.(*RegexpObject)

				if !ok {
					return t.vm.InitErrorObject(errors.TypeError, sourceLine, errors.WrongArgumentTypeFormat, classes.RegexpClass, arg.Class().Name)
				}

				text := receiver.(*StringObject).value

				match, _ := re.regexp.FindStringMatch(text)

				if match == nil {
					return NULL
				}

				position := match.Groups()[0].Captures[0].Index

				return t.vm.InitIntegerObject(position)

			},
		},
		{
			// Returns a Integer. If first string is less than second string returns -1, if equal to returns 0, if greater returns 1
			//
			//
			// ```ruby
			// "abc" <=> "abcd" # => -1
			// "abc" <=> "abc" # => 0
			// "abcd" <=> "abc" # => 1
			// ```
			//
			// @return [Integer]
			Name: "<=>",
			Fn: func(receiver Object, sourceLine int, t *Thread, args []Object, blockFrame *normalCallFrame) Object {

				leftValue := receiver.(*StringObject).value
				r := args[0]
				right, ok := r.(*StringObject)

				if !ok {
					return t.vm.InitErrorObject(errors.TypeError, sourceLine, errors.WrongArgumentTypeFormat, classes.StringClass, r.Class().Name)
				}

				rightValue := right.value

				if leftValue < rightValue {
					return t.vm.InitIntegerObject(-1)
				}
				if leftValue > rightValue {
					return t.vm.InitIntegerObject(1)
				}

				return t.vm.InitIntegerObject(0)

			},
		},
		{
			// Returns a Boolean of compared two strings
			//
			// ```ruby
			// "first" != "second" # => true
			// "two" != "two" # => false
			// ```
			//
			// @return [Boolean]
			Name: "!=",
			Fn: func(receiver Object, sourceLine int, t *Thread, args []Object, blockFrame *normalCallFrame) Object {

				leftValue := receiver.(*StringObject).value
				right, ok := args[0].(*StringObject)

				if !ok {
					return TRUE
				}

				rightValue := right.value

				if leftValue != rightValue {
					return TRUE
				}

				return FALSE

			},
		},
		{
			// Returns the character of the string with specified index
			// It will raise error if the input is not an Integer type
			//
			// ```ruby
			// "Hello"[1]        # => "e"
			// "Hello"[5]        # => nil
			// "Hello\nWorld"[5] # => "\n"
			// "Hello"[-1]       # => "o"
			// "Hello"[-6]       # => nil
			// "Hello😊"[5]      # => "😊"
			// "Hello😊"[-1]     # => "😊"
			// ```
			//
			// @return [String]
			Name: "[]",
			Fn: func(receiver Object, sourceLine int, t *Thread, args []Object, blockFrame *normalCallFrame) Object {
				if len(args) != 1 {
					return t.vm.InitErrorObject(errors.ArgumentError, sourceLine, "Expect 1 argument. got=%d", len(args))
				}

				str := receiver.(*StringObject).value
				i := args[0]

				switch index := i.(type) {
				case *IntegerObject:
					indexValue := index.value

					if indexValue < 0 {
						strLength := utf8.RuneCountInString(str)
						if -indexValue > strLength {
							return NULL
						}
						return t.vm.InitStringObject(string([]rune(str)[strLength+indexValue]))
					}

					if len(str) > indexValue {
						return t.vm.InitStringObject(string([]rune(str)[indexValue]))
					}

					return NULL
				case *RangeObject:
					strLength := utf8.RuneCountInString(str)
					start := index.Start
					end := index.End

					if start < 0 {
						start = strLength + start

						if start < 0 {
							return NULL
						}
					}

					if end < 0 {
						end = strLength + end
					}

					if start > strLength {
						return NULL
					}

					if end >= strLength {
						end = strLength - 1
					}

					return t.vm.InitStringObject(string([]rune(str)[start : end+1]))
				default:
					return t.vm.InitErrorObject(errors.TypeError, sourceLine, errors.WrongArgumentTypeFormat, classes.IntegerClass, i.Class().Name)
				}

			},
		},
		{
			// Replace character of the string with input string
			// It will raise error if the index is not Integer type or the index value is out of
			// range of the string length
			//
			// Currently only support assign string type value
			// TODO: Support to assign type which have to_s method
			//
			// ```ruby
			// "Ruby"[1] = "oo" # => "Rooby"
			// "Go"[2] = "by"   # => "Goby"
			// "Hello\nWorld"[5] = " " # => "Hello World"
			// "Ruby"[-3] = "oo" # => "Rooby"
			// "Hello😊"[5] = "🐟" # => "Hello🐟"
			// ```
			//
			// @return [String]
			Name: "[]=",
			Fn: func(receiver Object, sourceLine int, t *Thread, args []Object, blockFrame *normalCallFrame) Object {
				if len(args) != 2 {
					return t.vm.InitErrorObject(errors.ArgumentError, sourceLine, "Expect 2 arguments. got=%v", strconv.Itoa(len(args)))
				}

				str := receiver.(*StringObject).value
				i := args[0]
				index, ok := i.(*IntegerObject)

				if !ok {
					return t.vm.InitErrorObject(errors.TypeError, sourceLine, errors.WrongArgumentTypeFormat, classes.IntegerClass, i.Class().Name)
				}

				indexValue := index.value
				strLength := utf8.RuneCountInString(str)

				if strLength < indexValue {
					return t.vm.InitErrorObject(errors.ArgumentError, sourceLine, "Index value out of range. got=%v", strconv.Itoa(indexValue))
				}

				r := args[1]
				replaceStr, ok := r.(*StringObject)

				if !ok {
					return t.vm.InitErrorObject(errors.TypeError, sourceLine, errors.WrongArgumentTypeFormat, classes.StringClass, r.Class().Name)
				}
				replaceStrValue := replaceStr.value

				// Negative Index Case
				if indexValue < 0 {
					if -indexValue > strLength {
						return t.vm.InitErrorObject(errors.ArgumentError, sourceLine, "Index value out of range. got=%v", strconv.Itoa(indexValue))
					}
					// Change to positive index to replace the string
					indexValue += strLength
				}

				if strLength == indexValue {
					return t.vm.InitStringObject(str + replaceStrValue)
				}
				// Using rune type to support UTF-8 encoding to replace character
				result := string([]rune(str)[:indexValue]) + replaceStrValue + string([]rune(str)[indexValue+1:])
				return t.vm.InitStringObject(result)

			},
		},
		{
			// Return a new String with the first character converted to uppercase but the rest of string converted to lowercase.
			//
			// ```ruby
			// "test".capitalize         # => "Test"
			// "tEST".capitalize         # => "Test"
			// "heLlo\nWoRLd".capitalize # => "Hello\nworld"
			// "😊HeLlO🐟".capitalize    # => "😊hello🐟"
			// ```
			//
			// @return [String]
			Name: "capitalize",
			Fn: func(receiver Object, sourceLine int, t *Thread, args []Object, blockFrame *normalCallFrame) Object {

				str := receiver.(*StringObject).value
				start := string([]rune(str)[0])
				rest := string([]rune(str)[1:])
				result := strings.ToUpper(start) + strings.ToLower(rest)

				return t.vm.InitStringObject(result)

			},
		},
		{
			// Returns a string with the last character chopped
			//
			// ```ruby
			// "Hello".chop         # => "Hell"
			// "Hello World\n".chop # => "Hello World"
			// "Hello😊".chop       # => "Hello"
			// ```
			//
			// @return [String]
			Name: "chop",
			Fn: func(receiver Object, sourceLine int, t *Thread, args []Object, blockFrame *normalCallFrame) Object {

				str := receiver.(*StringObject).value
				strLength := utf8.RuneCountInString(str)

				// Support UTF-8 Encoding
				return t.vm.InitStringObject(string([]rune(str)[:strLength-1]))

			},
		},
		{
			// Returns a string which is concatenate with the input string or character
			//
			// ```ruby
			// "Hello ".concat("World")   # => "Hello World"
			// "Hello World".concat("😊") # => "Hello World😊"
			// ```
			//
			// @return [String]
			Name: "concat",
			Fn: func(receiver Object, sourceLine int, t *Thread, args []Object, blockFrame *normalCallFrame) Object {
				if len(args) != 1 {
					return t.vm.InitErrorObject(errors.ArgumentError, sourceLine, "Expect 1 argument. got=%v", strconv.Itoa(len(args)))
				}

				str := receiver.(*StringObject).value
				c := args[0]
				concatStr, ok := c.(*StringObject)

				if !ok {
					return t.vm.InitErrorObject(errors.TypeError, sourceLine, errors.WrongArgumentTypeFormat, classes.StringClass, c.Class().Name)
				}

				return t.vm.InitStringObject(str + concatStr.value)

			},
		},
		{
			// Returns the integer that count the string chars as UTF-8
			//
			// ```ruby
			// "abcde".count          # => 5
			// "哈囉！世界！".count     # => 6
			// "Hello\nWorld".count   # => 11
			// "Hello\nWorld😊".count # => 12
			// ```
			//
			// @return [Integer]
			Name: "count",
			Fn: func(receiver Object, sourceLine int, t *Thread, args []Object, blockFrame *normalCallFrame) Object {

				str := receiver.(*StringObject).value

				// Support UTF-8 Encoding
				return t.vm.InitIntegerObject(utf8.RuneCountInString(str))

			},
		},
		{
			// Returns a string which is being partially deleted with specified values
			//
			// ```ruby
			// "Hello hello HeLlo".delete("el")        # => "Hlo hlo HeLlo"
			// "Hello 😊 Hello 😊 Hello".delete("😊") # => "Hello  Hello  Hello"
			// # TODO: Handle delete intersection of multiple strings' input case
			// "Hello hello HeLlo".delete("el", "e") # => "Hllo hllo HLlo"
			// ```
			//
			// @return [String]
			Name: "delete",
			Fn: func(receiver Object, sourceLine int, t *Thread, args []Object, blockFrame *normalCallFrame) Object {
				if len(args) != 1 {
					return t.vm.InitErrorObject(errors.ArgumentError, sourceLine, "Expect 1 argument. got=%v", strconv.Itoa(len(args)))
				}

				str := receiver.(*StringObject).value
				d := args[0]
				deleteStr, ok := d.(*StringObject)

				if !ok {
					return t.vm.InitErrorObject(errors.TypeError, sourceLine, errors.WrongArgumentTypeFormat, classes.StringClass, d.Class().Name)
				}

				return t.vm.InitStringObject(strings.Replace(str, deleteStr.value, "", -1))

			},
		},
		{
			// Returns a new String with all characters is lowercase
			//
			// ```ruby
			// "erROR".downcase        # => "error"
			// "HeLlO\tWorLD".downcase # => "hello\tworld"
			// ```
			//
			// @return [String]
			Name: "downcase",
			Fn: func(receiver Object, sourceLine int, t *Thread, args []Object, blockFrame *normalCallFrame) Object {

				str := receiver.(*StringObject).value

				return t.vm.InitStringObject(strings.ToLower(str))

			},
		},
		{
			// Split and loop through the string byte
			//
			// ```ruby
			// "Sushi 🍣".each_byte do |byte|
			//   puts byte
			// end
			// # => 83  # "S"
			// # => 117 # "u"
			// # => 115 # "s"
			// # => 104 # "h"
			// # => 105 # "i"
			// # => 32  # " "
			// # => 240 # "\xF0"
			// # => 159 # "\x9F"
			// # => 141 # "\x8D"
			// # => 163 # "\xA3"
			// ```
			//
			// @return [String]
			Name: "each_byte",
			Fn: func(receiver Object, sourceLine int, t *Thread, args []Object, blockFrame *normalCallFrame) Object {
				if len(args) != 0 {
					return t.vm.InitErrorObject(errors.ArgumentError, sourceLine, "Expect 0 argument. got=%d", len(args))
				}

				if blockFrame == nil {
					return t.vm.InitErrorObject(errors.InternalError, sourceLine, errors.CantYieldWithoutBlockFormat)
				}
				str := receiver.(*StringObject).value
				if blockIsEmpty(blockFrame) {
					return t.vm.InitStringObject(str)
				}

				for _, byte := range []byte(str) {
					t.builtinMethodYield(blockFrame, t.vm.InitIntegerObject(int(byte)))
				}

				return t.vm.InitStringObject(str)

			},
		},
		{
			// Split and loop through the string characters
			//
			// ```ruby
			// "Sushi 🍣".each_char do |char|
			//   puts char
			// end
			// # => "S"
			// # => "u"
			// # => "s"
			// # => "h"
			// # => "i"
			// # => " "
			// # => "🍣"
			// ```
			//
			// @return [String]
			Name: "each_char",
			Fn: func(receiver Object, sourceLine int, t *Thread, args []Object, blockFrame *normalCallFrame) Object {
				if len(args) != 0 {
					return t.vm.InitErrorObject(errors.ArgumentError, sourceLine, "Expect 0 argument. got=%d", len(args))
				}

				if blockFrame == nil {
					return t.vm.InitErrorObject(errors.InternalError, sourceLine, errors.CantYieldWithoutBlockFormat)
				}

				str := receiver.(*StringObject).value
				if blockIsEmpty(blockFrame) {
					return t.vm.InitStringObject(str)
				}

				for _, char := range []rune(str) {
					t.builtinMethodYield(blockFrame, t.vm.InitStringObject(string(char)))
				}

				return t.vm.InitStringObject(str)

			},
		},
		{
			// Split and loop through the string segment split by the newline escaped character
			//
			// ```ruby
			// "Hello\nWorld\nGoby".each_line do |line|
			//   puts line
			// end
			// # => "Hello"
			// # => "World"
			// # => "Goby"
			// ```
			//
			// @return [String]
			Name: "each_line",
			Fn: func(receiver Object, sourceLine int, t *Thread, args []Object, blockFrame *normalCallFrame) Object {
				if len(args) != 0 {
					return t.vm.InitErrorObject(errors.ArgumentError, sourceLine, "Expect 0 argument. got=%d", len(args))
				}

				if blockFrame == nil {
					return t.vm.InitErrorObject(errors.InternalError, sourceLine, errors.CantYieldWithoutBlockFormat)
				}

				str := receiver.(*StringObject).value
				if blockIsEmpty(blockFrame) {
					return t.vm.InitStringObject(str)
				}
				lineArray := strings.Split(str, "\n")

				for _, line := range lineArray {
					t.builtinMethodYield(blockFrame, t.vm.InitStringObject(line))
				}

				return t.vm.InitStringObject(str)

			},
		},
		{
			// Returns true if string is empty value
			//
			// ```ruby
			// "".empty?      # => true
			// "Hello".empty? # => false
			// ```
			//
			// @return [Boolean]
			Name: "empty?",
			Fn: func(receiver Object, sourceLine int, t *Thread, args []Object, blockFrame *normalCallFrame) Object {

				str := receiver.(*StringObject).value

				if str == "" {
					return TRUE
				}
				return FALSE

			},
		},
		{
			// Returns true if receiver string end with the argument string
			//
			// ```ruby
			// "Hello".end_with?("llo")     # => true
			// "Hello".end_with?("ell")     # => false
			// "😊Hello🐟".end_with?("🐟") # => true
			// "😊Hello🐟".end_with?("😊") # => false
			// ```
			//
			// @return [Boolean]
			Name: "end_with?",
			Fn: func(receiver Object, sourceLine int, t *Thread, args []Object, blockFrame *normalCallFrame) Object {
				if len(args) != 1 {
					return t.vm.InitErrorObject(errors.ArgumentError, sourceLine, "Expect 1 argument. got=%v", strconv.Itoa(len(args)))
				}

				str := receiver.(*StringObject).value
				c := args[0]
				compareStr, ok := c.(*StringObject)

				if !ok {
					return t.vm.InitErrorObject(errors.TypeError, sourceLine, errors.WrongArgumentTypeFormat, classes.StringClass, c.Class().Name)
				}

				compareStrValue := compareStr.value
				compareStrLength := utf8.RuneCountInString(compareStrValue)
				strLength := utf8.RuneCountInString(str)

				if compareStrLength > strLength {
					return FALSE
				}

				if compareStrValue == string([]rune(str)[strLength-compareStrLength:]) {
					return TRUE
				}
				return FALSE

			},
		},
		{
			// Returns true if receiver string is equal to argument string
			//
			// ```ruby
			// "Hello".eql?("Hello")     # => true
			// "Hello".eql?("World")     # => false
			// "Hello😊".eql?("Hello😊") # => true
			// ```
			//
			// @return [Boolean]
			Name: "eql?",
			Fn: func(receiver Object, sourceLine int, t *Thread, args []Object, blockFrame *normalCallFrame) Object {
				if len(args) != 1 {
					return t.vm.InitErrorObject(errors.ArgumentError, sourceLine, "Expect 1 argument. got=%v", strconv.Itoa(len(args)))
				}

				str := receiver.(*StringObject).value
				compareStr, ok := args[0].(*StringObject)

				if !ok {
					return FALSE
				} else if compareStr.value == str {
					return TRUE
				}
				return FALSE

			},
		},
		{
			// Checks if the specified string is included in the receiver
			//
			// ```ruby
			// "Hello\nWorld".include?("\n")   # => true
			// "Hello 😊 Hello".include?("😊") # => true
			// ```
			//
			// @return [Bool]
			Name: "include?",
			Fn: func(receiver Object, sourceLine int, t *Thread, args []Object, blockFrame *normalCallFrame) Object {
				if len(args) != 1 {
					return t.vm.InitErrorObject(errors.ArgumentError, sourceLine, "Expect 1 argument. got=%v", strconv.Itoa(len(args)))
				}

				str := receiver.(*StringObject).value
				i := args[0]
				includeStr, ok := i.(*StringObject)

				if !ok {
					return t.vm.InitErrorObject(errors.TypeError, sourceLine, errors.WrongArgumentTypeFormat, classes.StringClass, i.Class().Name)
				}

				if strings.Contains(str, includeStr.value) {
					return TRUE
				}

				return FALSE

			},
		},
		{
			// Insert a string input in specified index value of the receiver string
			//
			// It will raise error if index value is not an integer or index value is out
			// of receiver string's range
			//
			// It will also raise error if the input string value is not type string
			//
			// ```ruby
			// "Hello".insert(0, "X") # => "XHello"
			// "Hello".insert(2, "X") # => "HeXllo"
			// "Hello".insert(5, "X") # => "HelloX"
			// "Hello".insert(-1, "X") # => "HelloX"
			// "Hello".insert(-3, "X") # => "HelXlo"
			// ```
			//
			// @return [String]
			Name: "insert",
			Fn: func(receiver Object, sourceLine int, t *Thread, args []Object, blockFrame *normalCallFrame) Object {
				if len(args) != 2 {
					return t.vm.InitErrorObject(errors.ArgumentError, sourceLine, "Expect 2 arguments. got=%d", len(args))
				}

				str := receiver.(*StringObject).value
				i := args[0]
				index, ok := i.(*IntegerObject)

				if !ok {
					return t.vm.InitErrorObject(errors.TypeError, sourceLine, errors.WrongArgumentTypeFormat, classes.IntegerClass, i.Class().Name)
				}

				indexValue := index.value
				ins := args[1]
				insertStr, ok := ins.(*StringObject)

				if !ok {
					return t.vm.InitErrorObject(errors.TypeError, sourceLine, "Expect insert string to be String. got: %s", ins.Class().Name)
				}
				strLength := utf8.RuneCountInString(str)

				if indexValue < 0 {
					if -indexValue > strLength+1 {
						return t.vm.InitErrorObject(errors.ArgumentError, sourceLine, "Index value out of range. got=%v", indexValue)
					} else if -indexValue == strLength+1 {
						return t.vm.InitStringObject(insertStr.value + str)
					}
					// Change it to positive index value to replace the string via index
					indexValue += strLength
				}

				if strLength < indexValue {
					return t.vm.InitErrorObject(errors.ArgumentError, sourceLine, "Index value out of range. got=%v", indexValue)
				}

				// Support UTF-8 Encoding
				return t.vm.InitStringObject(string([]rune(str)[:indexValue]) + insertStr.value + string([]rune(str)[indexValue:]))

			},
		},
		{
			// Returns the character length of self
			// **Note:** the length is currently byte-based, instead of charcode-based.
			//
			// ```ruby
			// "zero".length # => 4
			// "".length     # => 0
			// "😊".length   # => 1
			// ```
			//
			// @return [Integer]
			Name: "length",
			Fn: func(receiver Object, sourceLine int, t *Thread, args []Object, blockFrame *normalCallFrame) Object {

				str := receiver.(*StringObject).value

				// Support UTF-8 Encoding
				return t.vm.InitIntegerObject(utf8.RuneCountInString(str))

			},
		},
		{
			// If input integer is greater than the length of receiver string, returns a new String of
			// length integer with receiver string left justified and padded with default " "; otherwise,
			// returns receiver string.
			//
			// It will raise error if the input string length is not integer type
			//
			// ```ruby
			// "Hello".ljust(2)           # => "Hello"
			// "Hello".ljust(7)           # => "Hello  "
			// "Hello".ljust(10, "xo")    # => "Helloxoxox"
			// "Hello".ljust(10, "😊🐟") # => "Hello😊🐟😊🐟😊"
			// ```
			//
			// @return [String]
			Name: "ljust",
			Fn: func(receiver Object, sourceLine int, t *Thread, args []Object, blockFrame *normalCallFrame) Object {
				if len(args) != 1 && len(args) != 2 {
					return t.vm.InitErrorObject(errors.ArgumentError, sourceLine, "Expect 1..2 arguments. got=%v", strconv.Itoa(len(args)))
				}

				str := receiver.(*StringObject).value

				l := args[0]
				strLength, ok := l.(*IntegerObject)

				if !ok {
					return t.vm.InitErrorObject(errors.TypeError, sourceLine, "Expect justify width to be Integer. got: %s", l.Class().Name)
				}

				strLengthValue := strLength.value

				var padStrValue string
				if len(args) == 1 {
					padStrValue = " "
				} else {
					p := args[1]
					padStr, ok := p.(*StringObject)

					if !ok {
						return t.vm.InitErrorObject(errors.TypeError, sourceLine, "Expect padding string to be String. got: %s", p.Class().Name)
					}

					padStrValue = padStr.value
				}

				currentStrLength := utf8.RuneCountInString(str)
				padStrLength := utf8.RuneCountInString(padStrValue)

				if strLengthValue > currentStrLength {
					for i := currentStrLength; i < strLengthValue; i += padStrLength {
						str += padStrValue
					}
					str = string([]rune(str)[:strLengthValue])
				}

				// Support UTF-8 Encoding
				return t.vm.InitStringObject(str)

			},
		},
		{
			// Returns the matching data of the regex with the given string.
			//
			// ```ruby
			// 'pow'.match(Regexp.new("o")) # => #<MatchData "o">
			// 'pow'.match(Regexp.new("x")) # => nil
			// ```
			//
			// @param string [Regexp]
			// @return [MatchData]
			Name: "match",
			Fn: func(receiver Object, sourceLine int, t *Thread, args []Object, blockFrame *normalCallFrame) Object {
				if len(args) != 1 {
					return t.vm.InitErrorObject(errors.ArgumentError, sourceLine, "Expect 1 argument. got=%d", len(args))
				}

				arg := args[0]
				regexpObj, ok := arg.(*RegexpObject)

				if !ok {
					return t.vm.InitErrorObject(errors.TypeError, sourceLine, errors.WrongArgumentTypeFormat, classes.RegexpClass, arg.Class().Name)
				}

				re := regexpObj.regexp
				text := receiver.(*StringObject).value

				match, _ := re.FindStringMatch(text)

				if match == nil {
					return NULL
				}

				return t.vm.initMatchDataObject(match, re.String(), text)

			},
		},
		{
			// Returns a copy of str with the all occurrences of pattern substituted for the second argument.
			// The pattern is typically a String or Regexp; if given as a String, any
			// regular expression metacharacters it contains will be interpreted literally, e.g. '\\d' will
			// match a backslash followed by ‘d’, instead of a digit.
			//
			// `#replace` is equivalent to Ruby's `gsub`.
			// ```ruby
			// "Ruby Lang".replace("Ru", "Go")                # => "Goby Lang"
			// "Hello 😊 Hello 😊 Hello".replace("😊", "🐟") # => "Hello 🐟 Hello 🐟 Hello"
			//
			// re = Regexp.new("(Ru|ru)")
			// "Ruby Lang".replace(re, "Go")                # => "Goby Lang"
			// ```
			//
			// @param [String/Regexp] the old string or regexp, [String] the new string
			// @return [String]
			Name: "replace",
			Fn: func(receiver Object, sourceLine int, t *Thread, args []Object, blockFrame *normalCallFrame) Object {
				if len(args) != 2 {
					return t.vm.InitErrorObject(errors.ArgumentError, sourceLine, "Expect 2 arguments. got=%v", len(args))
				}
				r := args[1]
				replacement, ok := r.(*StringObject)
				if !ok {
					return t.vm.InitErrorObject(errors.TypeError, sourceLine, "Expect replacement to be String. got: %s", r.Class().Name)
				}

				var result string
				var err error
				target := receiver.(*StringObject).value
				switch args[0].(type) {
				case *StringObject:
					pattern := args[0].(*StringObject)
					result = strings.Replace(target, pattern.value, replacement.value, -1)
				case *RegexpObject:
					pattern := args[0].(*RegexpObject)
					result, err = pattern.regexp.Replace(target, replacement.value, 0, -1)
					if err != nil {
						return t.vm.InitErrorObject(errors.TypeError, sourceLine, "Replacement failure with the Regexp. got: %s", args[0].Class().Name)
					}
				default:
					return t.vm.InitErrorObject(errors.TypeError, sourceLine, "Expect pattern to be String or Regexp. got: %s", args[0].Class().Name)
				}

				return t.vm.InitStringObject(result)

			},
		},
		{
			// Returns a copy of string that substituted once with the pattern for the second argument.
			// The pattern is typically a String or Regexp; if given as a String, any
			// regular expression metacharacters it contains will be interpreted literally, e.g. '\\d' will
			// match a backslash followed by ‘d’, instead of a digit.
			//
			// ```ruby
			// "Ruby Lang Ruby lang".replace_once("Ru", "Go")                # => "Goby Lang Ruby Lang"
			//
			// re = Regexp.new("(Ru|ru)")
			// "Ruby Lang ruby lang".replace_once(re, "Go")                # => "Goby Lang ruby lang"
			// ```
			//
			// @param [String/Regexp] the old string or regexp, [String] the new string
			// @return [String]
			Name: "replace_once",
			Fn: func(receiver Object, sourceLine int, t *Thread, args []Object, blockFrame *normalCallFrame) Object {
				if len(args) != 2 {
					return t.vm.InitErrorObject(errors.ArgumentError, sourceLine, "Expect 2 arguments. got=%v", len(args))
				}
				r := args[1]
				replacement, ok := r.(*StringObject)
				if !ok {
					return t.vm.InitErrorObject(errors.TypeError, sourceLine, "Expect replacement to be String. got: %s", r.Class().Name)
				}

				var result string
				var err error
				target := receiver.(*StringObject).value
				switch args[0].(type) {
				case *StringObject:
					pattern := args[0].(*StringObject)
					result = strings.Replace(target, pattern.value, replacement.value, 1)
				case *RegexpObject:
					pattern := args[0].(*RegexpObject)
					result, err = pattern.regexp.Replace(target, replacement.value, 0, 1)
					if err != nil {
						return t.vm.InitErrorObject(errors.TypeError, sourceLine, "Replacement failure with the Regexp. got: %s", args[0].Class().Name)
					}
				default:
					return t.vm.InitErrorObject(errors.TypeError, sourceLine, "Expect pattern to be String or Regexp. got: %s", args[0].Class().Name)
				}

				return t.vm.InitStringObject(result)

			},
		},
		{
			// Returns a new String with reverse order of self
			// **Note:** the length is currently byte-based, instead of charcode-based.
			//
			// ```ruby
			// "reverse".reverse           # => "esrever"
			// "Hello\nWorld".reverse      # => "dlroW\nolleH"
			// "Hello 😊🐟 World".reverse # => "dlroW 🐟😊 olleH"
			// ```
			//
			// @return [String]
			Name: "reverse",
			Fn: func(receiver Object, sourceLine int, t *Thread, args []Object, blockFrame *normalCallFrame) Object {

				str := receiver.(*StringObject).value

				var revert string
				for i := utf8.RuneCountInString(str) - 1; i >= 0; i-- {
					revert += string([]rune(str)[i])
				}

				// Support UTF-8 Encoding
				return t.vm.InitStringObject(revert)

			},
		},
		{
			// If input integer is greater than the length of receiver string, returns a new String of
			// length integer with receiver string right justified and padded with default " "; otherwise,
			// returns receiver string.
			//
			// It will raise error if the input string length is not integer type
			//
			// ```ruby
			// "Hello".rjust(2)          # => "Hello"
			// "Hello".rjust(7)          # => "  Hello"
			// "Hello".rjust(10, "xo")   # => "xoxoxHello"
			// "Hello".rjust(10, "😊🐟") # => "😊🐟😊🐟😊Hello"
			// ```
			//
			// @return [String]
			Name: "rjust",
			Fn: func(receiver Object, sourceLine int, t *Thread, args []Object, blockFrame *normalCallFrame) Object {
				if len(args) != 1 && len(args) != 2 {
					return t.vm.InitErrorObject(errors.ArgumentError, sourceLine, "Expect 1..2 arguments. got=%v", strconv.Itoa(len(args)))
				}

				str := receiver.(*StringObject).value
				l := args[0]
				strLength, ok := l.(*IntegerObject)

				if !ok {
					return t.vm.InitErrorObject(errors.TypeError, sourceLine, "Expect justify width to be Integer. got: %s", l.Class().Name)
				}

				strLengthValue := strLength.value

				var padStrValue string
				if len(args) == 1 {
					padStrValue = " "
				} else {
					p := args[1]
					padStr, ok := p.(*StringObject)

					if !ok {
						return t.vm.InitErrorObject(errors.TypeError, sourceLine, "Expect padding string to be String. got: %s", p.Class().Name)
					}

					padStrValue = padStr.value
				}

				padStrLength := utf8.RuneCountInString(padStrValue)

				if strLengthValue > len(str) {
					origin := str
					originStrLength := utf8.RuneCountInString(origin)
					for i := originStrLength; i < strLengthValue; i += padStrLength {
						str = padStrValue + str
					}
					currentStrLength := utf8.RuneCountInString(str)
					if currentStrLength > strLengthValue {
						chopLength := currentStrLength - strLengthValue
						str = string([]rune(str)[:currentStrLength-originStrLength-chopLength]) + origin
					}
				}

				// Support UTF-8 Encoding
				return t.vm.InitStringObject(str)

			},
		},
		{
			// Returns the character length of self
			// **Note:** the length is currently byte-based, instead of charcode-based.
			//
			// ```ruby
			// "zero".size  # => 4
			// "".size      # => 0
			// "😊".size   # => 1
			// ```
			//
			// @return [Integer]
			Name: "size",
			Fn: func(receiver Object, sourceLine int, t *Thread, args []Object, blockFrame *normalCallFrame) Object {

				str := receiver.(*StringObject).value

				// Support UTF-8 Encoding
				return t.vm.InitIntegerObject(utf8.RuneCountInString(str))

			},
		},
		{
			// Returns a string sliced according to the input range
			//
			// ```ruby
			// "Hello World".slice(1..6)    # => "ello W"
			// "1234567890".slice(6..1)     # => ""
			// "1234567890".slice(11..1)    # => nil
			// "1234567890".slice(11..-1)   # => nil
			// "1234567890".slice(-10..1)   # => "12"
			// "1234567890".slice(-5..1)    # => ""
			// "1234567890".slice(-10..-1)  # => "1234567890"
			// "1234567890".slice(-10..-11) # => ""
			// "1234567890".slice(1..-1)    # => "234567890"
			// "1234567890".slice(1..-1234) # => ""
			// "1234567890".slice(-11..5)   # => nil
			// "1234567890".slice(-10..-5)  # => "123456"
			// "1234567890".slice(-5..-10)  # => ""
			// "1234567890".slice(-11..-12) # => nil
			// "1234567890".slice(-10..-12) # => ""
			// "Hello 😊🐟 World".slice(1..6)    # => "ello 😊"
			// "Hello 😊🐟 World".slice(-10..7)  # => "o 😊🐟"
			// "Hello 😊🐟 World".slice(1..-1)   # => "ello 😊🐟 World"
			// "Hello 😊🐟 World".slice(-12..-5) # => "llo 😊🐟 W"
			// "Hello World".slice(4)       # => "o"
			// "Hello\nWorld".slice(6)      # => "\n"
			// "Hello World".slice(-3)      # => "r"
			// "Hello World".slice(-11)     # => "H"
			// "Hello World".slice(-12)     # => nil
			// "Hello World".slice(11)      # => nil
			// "Hello World".slice(4)       # => "o"
			// "Hello 😊🐟 World".slice(6)      # => "😊"
			// "Hello 😊🐟 World".slice(-7)      # => "🐟"
			// "Hello 😊🐟 World".slice(-10)     # => "o"
			// "Hello 😊🐟 World".slice(-15)     # => nil
			// "Hello 😊🐟 World".slice(14)      # => nil
			// ```
			//
			// @return [String]
			Name: "slice",
			Fn: func(receiver Object, sourceLine int, t *Thread, args []Object, blockFrame *normalCallFrame) Object {
				if len(args) != 1 {
					return t.vm.InitErrorObject(errors.ArgumentError, sourceLine, "Expect 1 argument. got=%v", strconv.Itoa(len(args)))
				}

				str := receiver.(*StringObject).value
				strLength := utf8.RuneCountInString(str)

				// All Case Support UTF-8 Encoding
				switch args[0].(type) {
				case *RangeObject:
					ran := args[0].(*RangeObject)
					switch {
					case ran.Start >= 0 && ran.End >= 0:
						if ran.Start > strLength {
							return NULL
						} else if ran.Start > ran.End {
							return t.vm.InitStringObject("")
						}
						return t.vm.InitStringObject(string([]rune(str)[ran.Start : ran.End+1]))
					case ran.Start < 0 && ran.End >= 0:
						positiveStart := strLength + ran.Start
						if -ran.Start > strLength {
							return NULL
						} else if positiveStart > ran.End {
							return t.vm.InitStringObject("")
						}
						return t.vm.InitStringObject(string([]rune(str)[positiveStart : ran.End+1]))
					case ran.Start >= 0 && ran.End < 0:
						positiveEnd := strLength + ran.End
						if ran.Start > strLength {
							return NULL
						} else if positiveEnd < 0 || ran.Start > positiveEnd {
							return t.vm.InitStringObject("")
						}
						return t.vm.InitStringObject(string([]rune(str)[ran.Start : positiveEnd+1]))
					default:
						positiveStart := strLength + ran.Start
						positiveEnd := strLength + ran.End
						if positiveStart < 0 {
							return NULL
						} else if positiveStart > positiveEnd {
							return t.vm.InitStringObject("")
						}
						return t.vm.InitStringObject(string([]rune(str)[positiveStart : positiveEnd+1]))
					}

				case *IntegerObject:
					intValue := args[0].(*IntegerObject).value
					if intValue < 0 {
						if -intValue > strLength {
							return NULL
						}
						return t.vm.InitStringObject(string([]rune(str)[strLength+intValue]))
					}
					if intValue > strLength-1 {
						return NULL
					}
					return t.vm.InitStringObject(string([]rune(str)[intValue]))

				default:
					return t.vm.InitErrorObject(errors.TypeError, sourceLine, "Expect slice range to be Range or Integer. got: %s", args[0].Class().Name)
				}

			},
		},
		{
			// Returns an array of strings separated by the given separator
			//
			// ```ruby
			// "Hello World".split("o") # => ["Hell", " W", "rld"]
			// "Goby".split("")         # => ["G", "o", "b", "y"]
			// "Hello\nWorld\nGoby".split("o") # => ["Hello", "World", "Goby"]
			// "Hello🐟World🐟Goby".split("🐟") # => ["Hello", "World", "Goby"]
			// ```
			//
			// @return [Array]
			Name: "split",
			Fn: func(receiver Object, sourceLine int, t *Thread, args []Object, blockFrame *normalCallFrame) Object {
				if len(args) != 1 {
					return t.vm.InitErrorObject(errors.ArgumentError, sourceLine, "Expect 1 argument. got=%v", strconv.Itoa(len(args)))
				}

				s := args[0]
				seperator, ok := s.(*StringObject)

				if !ok {
					return t.vm.InitErrorObject(errors.TypeError, sourceLine, errors.WrongArgumentTypeFormat, classes.StringClass, s.Class().Name)
				}

				str := receiver.(*StringObject).value
				arr := strings.Split(str, seperator.value)

				var elements []Object
				for i := 0; i < len(arr); i++ {
					elements = append(elements, t.vm.InitStringObject(arr[i]))
				}

				return t.vm.InitArrayObject(elements)

			},
		},
		{
			// Returns true if receiver string start with the argument string
			//
			// ```ruby
			// "Hello".start_with("Hel")     # => true
			// "Hello".start_with("hel")     # => false
			// "😊Hello🐟".start_with("😊") # => true
			// "😊Hello🐟".start_with("🐟") # => false
			// ```
			//
			// @return [Boolean]
			Name: "start_with",
			Fn: func(receiver Object, sourceLine int, t *Thread, args []Object, blockFrame *normalCallFrame) Object {
				if len(args) != 1 {
					return t.vm.InitErrorObject(errors.ArgumentError, sourceLine, "Expect 1 argument. got=%v", strconv.Itoa(len(args)))
				}

				str := receiver.(*StringObject).value
				c := args[0]
				compareStr, ok := c.(*StringObject)

				if !ok {
					return t.vm.InitErrorObject(errors.TypeError, sourceLine, errors.WrongArgumentTypeFormat, classes.StringClass, c.Class().Name)
				}

				compareStrValue := compareStr.value
				compareStrLength := utf8.RuneCountInString(compareStrValue)
				strLength := utf8.RuneCountInString(str)

				if compareStrLength > strLength {
					return FALSE
				}

				if compareStrValue == string([]rune(str)[:compareStrLength]) {
					return TRUE
				}
				return FALSE

			},
		},
		{
			// Returns a copy of str with leading and trailing whitespace removed.
			// Whitespace is defined as any of the following characters: null, horizontal tab,
			// line feed, vertical tab, form feed, carriage return, space.
			//
			// ```ruby
			// "  Goby Lang  ".strip   # => "Goby Lang"
			// "\nGoby Lang\r\t".strip # => "Goby Lang"
			// ```
			//
			// @return [String]
			Name: "strip",
			Fn: func(receiver Object, sourceLine int, t *Thread, args []Object, blockFrame *normalCallFrame) Object {

				str := receiver.(*StringObject).value

				for {
					str = strings.Trim(str, " ")

					if strings.HasPrefix(str, "\n") || strings.HasPrefix(str, "\t") || strings.HasPrefix(str, "\r") || strings.HasPrefix(str, "\v") {
						str = string([]rune(str)[1:])
						continue
					}
					if strings.HasSuffix(str, "\n") || strings.HasSuffix(str, "\t") || strings.HasSuffix(str, "\r") || strings.HasSuffix(str, "\v") {
						str = string([]rune(str)[:utf8.RuneCountInString(str)-2])
						continue
					}
					break
				}
				return t.vm.InitStringObject(str)

			},
		},
		{
			// Returns an array of characters converted from a string
			//
			// ```ruby
			// "Goby".to_a       # => ["G", "o", "b", "y"]
			// "😊Hello🐟".to_a # => ["😊", "H", "e", "l", "l", "o", "🐟"]
			// ```
			//
			// @return [String]
			Name: "to_a",
			Fn: func(receiver Object, sourceLine int, t *Thread, args []Object, blockFrame *normalCallFrame) Object {

				str := receiver.(*StringObject)
				strLength := utf8.RuneCountInString(str.value)
				elems := []Object{}

				for i := 0; i < strLength; i++ {
					elems = append(elems, t.vm.InitStringObject(string([]rune(str.value)[i])))
				}

				return t.vm.InitArrayObject(elems)

			},
		},
		{
			// Converts a string of decimal number to Decimal object.
			//
			// ```ruby
			// "3.14".to_d            # => 3.14
			// "-0.7238943".to_d      # => -0.7238943
			// "355/113".to_d         # => 3.14159292
			// ```
			//
			// @return [String]
			Name: "to_d",
			Fn: func(receiver Object, sourceLine int, t *Thread, args []Object, blockFrame *normalCallFrame) Object {

				if len(args) != 0 {
					return t.vm.InitErrorObject(errors.ArgumentError, sourceLine, "Expect 0 argument. got=%v", strconv.Itoa(len(args)))
				}

				str := receiver.(*StringObject).value

				de, err := new(Decimal).SetString(str)
				if err == false {
					return t.vm.InitErrorObject(errors.ArgumentError, sourceLine, "Invalid numeric string. got=%v", str)
				}

				return t.vm.initDecimalObject(de)

			},
		},
		{
			// Returns the result of converting self to Float.
			// Unexpected characters will cause a 0.0 value, except trailing whitespace,
			// which is ignored.
			//
			// ```ruby
			// "123.5".to_f     # => 123.5
			// ".5".to_f      	# => 0.5
			// "  3.5".to_f     # => 3.5
			// "3.5e2".to_f     # => 350
			// "3.5ef".to_f     # => 0
			// ```
			//
			// @return [Float]
			Name: "to_f",
			Fn: func(receiver Object, sourceLine int, t *Thread, args []Object, blockFrame *normalCallFrame) Object {
				str := receiver.(*StringObject).value

				for i, char := range str {
					if !unicode.IsSpace(char) {
						str = str[i:]
						break
					}
				}

				parsedStr, err := strconv.ParseFloat(str, 64)

				if err != nil {
					return t.vm.initFloatObject(0)
				}

				return t.vm.initFloatObject(parsedStr)

			},
		},
		{
			// Returns the result of converting self to Integer
			//
			// ```ruby
			// "123".to_i       # => 123
			// "3d print".to_i  # => 3
			// "  321".to_i     # => 321
			// "some text".to_i # => 0
			// ```
			//
			// @return [Integer]
			Name: "to_i",
			Fn: func(receiver Object, sourceLine int, t *Thread, args []Object, blockFrame *normalCallFrame) Object {

				str := receiver.(*StringObject).value
				parsedStr, err := strconv.ParseInt(str, 10, 0)

				if err == nil {
					return t.vm.InitIntegerObject(int(parsedStr))
				}

				var digits string
				for _, char := range str {
					if unicode.IsDigit(char) {
						digits += string(char)
					} else if unicode.IsSpace(char) && len(digits) == 0 {
						// do nothing; allow trailing spaces
					} else {
						break
					}
				}

				if len(digits) > 0 {
					parsedStr, _ = strconv.ParseInt(digits, 10, 0)
					return t.vm.InitIntegerObject(int(parsedStr))
				}

				return t.vm.InitIntegerObject(0)

			},
		},
		{
			// Returns a new String with self value
			//
			// ```ruby
			// "string".to_s # => "string"
			// ```
			//
			// @return [String]
			Name: "to_s",
			Fn: func(receiver Object, sourceLine int, t *Thread, args []Object, blockFrame *normalCallFrame) Object {

				str := receiver.(*StringObject).value

				return t.vm.InitStringObject(str)
			},
		},
		{
			// Returns a new String with all characters is upcase
			//
			// ```ruby
			// "very big".upcase # => "VERY BIG"
			// ```
			//
			// @return [String]
			Name: "upcase",
			Fn: func(receiver Object, sourceLine int, t *Thread, args []Object, blockFrame *normalCallFrame) Object {

				str := receiver.(*StringObject).value

				return t.vm.InitStringObject(strings.ToUpper(str))

			},
		},
		{
			Name: "to_bytes",
<<<<<<< HEAD
			Fn: func(receiver Object, sourceLine int) builtinMethodBody {
				return func(t *Thread, args []Object, blockFrame *normalCallFrame) Object {
					r := receiver.(*StringObject)
					return t.vm.InitGoObject([]byte(r.value))
				}
=======
			Fn: func(receiver Object, sourceLine int, t *Thread, args []Object, blockFrame *normalCallFrame) Object {
				r := receiver.(*StringObject)
				return t.vm.initGoObject([]byte(r.value))
>>>>>>> ecc65a8f
			},
		},
	}
}

// Internal functions ===================================================

// Functions for initialization -----------------------------------------

func (vm *VM) InitStringObject(value string) *StringObject {
	return &StringObject{
<<<<<<< HEAD
		BaseObj: &BaseObj{class: vm.topLevelClass(classes.StringClass)},
=======
		BaseObj: &BaseObj{class: vm.TopLevelClass(classes.StringClass)},
>>>>>>> ecc65a8f
		value:   value,
	}
}

func (vm *VM) initStringClass() *RClass {
	sc := vm.initializeClass(classes.StringClass)
	sc.setBuiltinMethods(builtinStringInstanceMethods(), false)
	sc.setBuiltinMethods(builtinStringClassMethods(), true)
	return sc
}

// Polymorphic helper functions -----------------------------------------

// Value returns the object
func (s *StringObject) Value() interface{} {
	return s.value
}

// ToString returns the object's name as the string format
func (s *StringObject) ToString() string {
	return s.value
}

// ToJSON just delegates to ToString
func (s *StringObject) ToJSON(t *Thread) string {
	return strconv.Quote(s.value)
}

// equal returns true if the String values between receiver and parameter are equal
func (s *StringObject) equal(e *StringObject) bool {
	return s.value == e.value
}<|MERGE_RESOLUTION|>--- conflicted
+++ resolved
@@ -60,14 +60,8 @@
 					return t.vm.InitErrorObject(errors.TypeError, sourceLine, errors.WrongArgumentTypeFormat, classes.StringClass, args[0].Class().Name)
 				}
 
-<<<<<<< HEAD
-					for _, arg := range args[1:] {
-						arguments = append(arguments, arg.ToString())
-					}
-=======
 				format := formatObj.value
 				arguments := []interface{}{}
->>>>>>> ecc65a8f
 
 				for _, arg := range args[1:] {
 					arguments = append(arguments, arg.ToString())
@@ -1620,17 +1614,9 @@
 		},
 		{
 			Name: "to_bytes",
-<<<<<<< HEAD
-			Fn: func(receiver Object, sourceLine int) builtinMethodBody {
-				return func(t *Thread, args []Object, blockFrame *normalCallFrame) Object {
-					r := receiver.(*StringObject)
-					return t.vm.InitGoObject([]byte(r.value))
-				}
-=======
 			Fn: func(receiver Object, sourceLine int, t *Thread, args []Object, blockFrame *normalCallFrame) Object {
 				r := receiver.(*StringObject)
 				return t.vm.initGoObject([]byte(r.value))
->>>>>>> ecc65a8f
 			},
 		},
 	}
@@ -1642,11 +1628,7 @@
 
 func (vm *VM) InitStringObject(value string) *StringObject {
 	return &StringObject{
-<<<<<<< HEAD
-		BaseObj: &BaseObj{class: vm.topLevelClass(classes.StringClass)},
-=======
 		BaseObj: &BaseObj{class: vm.TopLevelClass(classes.StringClass)},
->>>>>>> ecc65a8f
 		value:   value,
 	}
 }
