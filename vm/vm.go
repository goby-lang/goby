package vm

import (
	"fmt"
	"os"
	"path/filepath"
	"runtime"
	"strings"
	"sync"
	"sync/atomic"
	"testing"

	"github.com/goby-lang/goby/compiler"
	"github.com/goby-lang/goby/compiler/bytecode"
	"github.com/goby-lang/goby/compiler/parser"
	"github.com/goby-lang/goby/vm/classes"
	"github.com/goby-lang/goby/vm/errors"
)

// Version stores current Goby version
const Version = "0.1.12"

// DefaultLibPath is used for overriding vm.libpath build-time.
var DefaultLibPath string

type isIndexTable struct {
	Data map[string]int
}

func newISIndexTable() *isIndexTable {
	return &isIndexTable{Data: make(map[string]int)}
}

type isTable map[string][]*instructionSet

type filename = string

var standardLibraries = map[string]func(*VM){
	"net/http":           initHTTPClass,
	"net/simple_server":  initSimpleServerClass,
	"uri":                initURIClass,
	"json":               initJSONClass,
	"concurrent/array":   initConcurrentArrayClass,
	"concurrent/hash":    initConcurrentHashClass,
	"concurrent/rw_lock": initConcurrentRWLockClass,
	"spec":               initSpecClass,
}

// VM represents a stack based virtual machine.
type VM struct {
	mainObj     *RObject
	mainThread  Thread
	objectClass *RClass
	// a map holds different types of instruction set tables
	isTables map[setType]isTable
	// method instruction set table
	methodISIndexTables map[filename]*isIndexTable
	// class instruction set table
	classISIndexTables map[filename]*isIndexTable
	// block instruction set table
	blockTables map[filename]map[string]*instructionSet
	// fileDir indicates executed file's directory
	fileDir string
	// args are command line arguments
	args []string

	// Goby vm uses libPath to find standard libraries written in Goby
	// the fallback order is:
	// 1. $GOBY_ROOT/lib
	// 2. /usr/local/Cellar/goby/VERSION/lib - installed via homebrew
	// 3. $GOPATH/src/github.com/goby-lang/goby/lib - development environment
	libPath string

	channelObjectMap *objectMap

	mode parser.Mode

	libFiles []string

	threadCount int64
}

// New initializes a vm to initialize state and returns it.
func New(fileDir string, args []string) (vm *VM, e error) {
	vm = &VM{args: args}
	vm.mainThread.vm = vm
	vm.threadCount++
	vm.mode = parser.NormalMode

	vm.methodISIndexTables = map[filename]*isIndexTable{
		fileDir: newISIndexTable(),
	}
	vm.classISIndexTables = map[filename]*isIndexTable{
		fileDir: newISIndexTable(),
	}
	vm.blockTables = make(map[filename]map[string]*instructionSet)
	vm.isTables = map[setType]isTable{
		bytecode.MethodDef: make(isTable),
		bytecode.ClassDef:  make(isTable),
	}
	vm.fileDir = fileDir

	err := vm.assignLibPath()

	if err != nil {
		return nil, err
	}

	vm.initConstants()
	vm.mainObj = vm.initMainObj()
	vm.channelObjectMap = &objectMap{store: &sync.Map{}}

	for _, fn := range vm.libFiles {
		err := vm.mainThread.execGobyLib(fn)
		if err != nil {
			fmt.Printf("An error occurs when loading lib file %s:\n", string(fn))
			fmt.Println(err.Error())
			break
		}
	}

	return
}

func (vm *VM) newThread() (t Thread) {
	t.vm = vm
	t.id = atomic.AddInt64(&vm.threadCount, 1)
	return
}

// vm.assignLibPath looks up and assigns vm.libPath
func (vm *VM) assignLibPath() (err error) {
	if DefaultLibPath != "" {
		vm.libPath = DefaultLibPath
		return
	}

	gobyRoot := os.Getenv("GOBY_ROOT")

	if len(gobyRoot) == 0 {
		// if GOBY_ROOT is not set, fallback to homebrew's path
		gobyRoot = fmt.Sprintf("/usr/local/Cellar/goby/%s", Version)


		// if it's not installed via homebrew, assume it's in development env and Goby's source is under GOPATH
		if _, err := os.Stat(gobyRoot); err != nil {
			path, _ := filepath.Abs(os.Getenv("GOPATH") + "/src/github.com/goby-lang/goby")

			if _, err = os.Stat(path); err != nil {
				return fmt.Errorf("You haven't set $GOBY_ROOT properly")
			}

			gobyRoot = path
		}
	}

	vm.libPath = filepath.Join(gobyRoot, "lib")

	return
}

// ExecInstructions accepts a sequence of bytecodes and use vm to evaluate them.
func (vm *VM) ExecInstructions(sets []*bytecode.InstructionSet, fn string) (err *Error) {
	translator := newInstructionTranslator(fn)
	translator.vm = vm
	translator.transferInstructionSets(sets)

	// Keep instruction set table updated after parsed new files.
	// TODO: Find more efficient way to do this.
	for setType, table := range translator.setTable {
		for name, is := range table {
			vm.isTables[setType][name] = is
		}
	}

	vm.blockTables[translator.filename] = translator.blockTable
	vm.SetClassISIndexTable(translator.filename)
	vm.SetMethodISIndexTable(translator.filename)

	cf := newNormalCallFrame(translator.program, translator.filename, 1)
	cf.self = vm.mainObj
	vm.mainThread.callFrameStack.push(cf)
	err = vm.mainThread.startFromTopFrame()

<<<<<<< HEAD
	if err != nil {
		return err
	}
=======
	// here is the final destination of Goby errors at the VM level, and we don't deal with them at this point.
	// we only decide how the user program should react to them.
	// at vm level, we don't deal with the error itself
	// we only decide how the program should react to it
	defer func() {
		switch err := recover().(type) {
		// if the error is a true Go panic, Goby can't handle it properly and we should re-raise it again
		// it means Goby can't handle it properly and we should just let it crash
		case error:
			panic(err)

			// if the error is one of the Goby's errors, such as argument error, we need to handle it depending on the mode of execution.
			// we need to handle it depends on the type of program execution
		case *Error:

			// REPLMode: We handle the error inside the igb package, so don't need to do anything here
			// TestMode: We should preserve the vm as it is and inspect its state via test helpers, so don't need to do anything here either
			// NormalMode (normal file execution): we should print our the error and exit the program
			if vm.mode == parser.NormalMode {
				fmt.Fprintln(os.Stderr, err.Message())
				os.Exit(1)
			}
		}
	}()
>>>>>>> eb80f176

	if err != nil && vm.mode == parser.NormalMode {
		fmt.Fprintln(os.Stderr, err.Message())
		os.Exit(1)
	}
	return
}

// SetClassISIndexTable adds new instruction set's index table to vm.classISIndexTables
func (vm *VM) SetClassISIndexTable(fn filename) {
	vm.classISIndexTables[fn] = newISIndexTable()
}

// SetMethodISIndexTable adds new instruction set's index table to vm.methodISIndexTables
func (vm *VM) SetMethodISIndexTable(fn filename) {
	vm.methodISIndexTables[fn] = newISIndexTable()
}

// main object singleton methods -----------------------------------------------------
func builtinMainObjSingletonMethods() []*BuiltinMethodObject {
	return []*BuiltinMethodObject{
		{
			Name: "to_s",
			Fn: func(receiver Object, sourceLine int, thread *Thread, objects []Object, frame *normalCallFrame) Object {
				return thread.vm.InitStringObject("main")

			},
		},
	}
}

func (vm *VM) initMainObj() *RObject {
	obj := vm.objectClass.initializeInstance()
	singletonClass := vm.initializeClass(fmt.Sprintf("#<Class:%s>", obj.ToString()))
	singletonClass.Methods.set("include", vm.TopLevelClass(classes.ClassClass).lookupMethod("include"))
	singletonClass.setBuiltinMethods(builtinMainObjSingletonMethods(), false)
	obj.singletonClass = singletonClass

	return obj
}

func (vm *VM) initConstants() {
	// Init Class and Object
	cClass := initClassClass()
	mClass := initModuleClass(cClass)
	vm.objectClass = initObjectClass(cClass)
	vm.TopLevelClass(classes.ObjectClass).setClassConstant(cClass)
	vm.TopLevelClass(classes.ObjectClass).setClassConstant(mClass)

	// Init builtin classes
	builtinClasses := []*RClass{
		vm.initIntegerClass(),
		vm.initFloatClass(),
		vm.initStringClass(),
		vm.initBoolClass(),
		vm.initNullClass(),
		vm.initArrayClass(),
		vm.initHashClass(),
		vm.initRangeClass(),
		vm.initMethodClass(),
		vm.initBlockClass(),
		vm.initChannelClass(),
		vm.initGoClass(),
		vm.initFileClass(),
		vm.initRegexpClass(),
		vm.initMatchDataClass(),
		vm.initGoMapClass(),
		vm.initDecimalClass(),
	}

	// Init error classes
	vm.initErrorClasses()

	for _, c := range builtinClasses {
		vm.objectClass.setClassConstant(c)
	}

	// Init ARGV
	args := []Object{}

	for _, arg := range vm.args {
		args = append(args, vm.InitStringObject(arg))
	}

	vm.objectClass.constants["ARGV"] = &Pointer{Target: vm.InitArrayObject(args)}

	// Init ENV
	envs := map[string]Object{}

	for _, e := range os.Environ() {
		pair := strings.Split(e, "=")
		envs[pair[0]] = vm.InitStringObject(pair[1])
	}

	vm.objectClass.constants["ENV"] = &Pointer{Target: vm.InitHashObject(envs)}
	vm.objectClass.constants["STDOUT"] = &Pointer{Target: vm.initFileObject(os.Stdout)}
	vm.objectClass.constants["STDERR"] = &Pointer{Target: vm.initFileObject(os.Stderr)}
	vm.objectClass.constants["STDIN"] = &Pointer{Target: vm.initFileObject(os.Stdin)}
}

// TopLevelClass returns a specified top-level class (stored under the Object constant)
func (vm *VM) TopLevelClass(cn string) *RClass {
	objClass := vm.objectClass

	if cn == classes.ObjectClass {
		return objClass
	}

	return objClass.constants[cn].Target.(*RClass)
}

func (vm *VM) currentFilePath() string {
	frame := vm.mainThread.callFrameStack.top()
	return frame.FileName()
}

// loadConstant makes sure we don't create a class twice.
func (vm *VM) loadConstant(name string, isModule bool) *RClass {
	var c *RClass
	var ptr *Pointer

	ptr = vm.objectClass.constants[name]

	if ptr == nil {
		if isModule {
			c = vm.initializeClass(name)
		} else {
			c = vm.initializeModule(name)
		}

		vm.objectClass.setClassConstant(c)
	} else {
		c = ptr.Target.(*RClass)
	}

	return c
}

func (vm *VM) lookupConstant(cf callFrame, constName string) (constant *Pointer) {
	var namespace *RClass
	var hasNamespace bool

	top := vm.mainThread.Stack.top()

	if top == nil {
		hasNamespace = false
	} else {
		namespace, hasNamespace = top.Target.(*RClass)
	}

	if hasNamespace {
		constant = namespace.lookupConstantUnderAllScope(constName)

		if constant != nil {
			return
		}
	}

	constant = cf.lookupConstantUnderAllScope(constName)

	if constant == nil {
		constant = vm.objectClass.constants[constName]
	}

	if constName == classes.ObjectClass {
		constant = &Pointer{Target: vm.objectClass}
	}

	return
}
func initTestVM() *VM {
	fn, err := os.Getwd()

	if err != nil {
		panic(err)
	}

	v, err := New(fn, []string{})

	if err != nil {
		panic(err)
	}

	v.mode = parser.TestMode
	return v
}

func getFilename() string {
	_, filename, _, _ := runtime.Caller(1)
	return filename
}

// ExecAndReturn is a test helper
func ExecAndReturn(t *testing.T, src string) Object {
	t.Helper()
	v := initTestVM()
	return v.testEval(t, src, getFilename())
}

func (vm *VM) testEval(t *testing.T, input, filepath string) Object {
	iss, err := compiler.CompileToInstructions(input, parser.TestMode)

	if err != nil {
		t.Helper()
		t.Errorf("Error when compiling input: %s", input)
		t.Fatal(err.Error())
	}

	errObj := vm.ExecInstructions(iss, filepath)

	if errObj != nil {
		return errObj
	}

	return vm.mainThread.Stack.top().Target
}

func (vm *VM) checkArgTypes(args []Object, sourceLine int, types ...string) *Error {
	for i, expectedType := range types {
		className := args[i].Class().Name

		if className != expectedType {
			return vm.InitErrorObject(errors.TypeError, sourceLine, errors.WrongArgumentTypeFormat, expectedType, className)
		}
	}

	return nil
}<|MERGE_RESOLUTION|>--- conflicted
+++ resolved
@@ -141,7 +141,6 @@
 		// if GOBY_ROOT is not set, fallback to homebrew's path
 		gobyRoot = fmt.Sprintf("/usr/local/Cellar/goby/%s", Version)
 
-
 		// if it's not installed via homebrew, assume it's in development env and Goby's source is under GOPATH
 		if _, err := os.Stat(gobyRoot); err != nil {
 			path, _ := filepath.Abs(os.Getenv("GOPATH") + "/src/github.com/goby-lang/goby")
@@ -181,37 +180,6 @@
 	cf.self = vm.mainObj
 	vm.mainThread.callFrameStack.push(cf)
 	err = vm.mainThread.startFromTopFrame()
-
-<<<<<<< HEAD
-	if err != nil {
-		return err
-	}
-=======
-	// here is the final destination of Goby errors at the VM level, and we don't deal with them at this point.
-	// we only decide how the user program should react to them.
-	// at vm level, we don't deal with the error itself
-	// we only decide how the program should react to it
-	defer func() {
-		switch err := recover().(type) {
-		// if the error is a true Go panic, Goby can't handle it properly and we should re-raise it again
-		// it means Goby can't handle it properly and we should just let it crash
-		case error:
-			panic(err)
-
-			// if the error is one of the Goby's errors, such as argument error, we need to handle it depending on the mode of execution.
-			// we need to handle it depends on the type of program execution
-		case *Error:
-
-			// REPLMode: We handle the error inside the igb package, so don't need to do anything here
-			// TestMode: We should preserve the vm as it is and inspect its state via test helpers, so don't need to do anything here either
-			// NormalMode (normal file execution): we should print our the error and exit the program
-			if vm.mode == parser.NormalMode {
-				fmt.Fprintln(os.Stderr, err.Message())
-				os.Exit(1)
-			}
-		}
-	}()
->>>>>>> eb80f176
 
 	if err != nil && vm.mode == parser.NormalMode {
 		fmt.Fprintln(os.Stderr, err.Message())
