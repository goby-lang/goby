--- conflicted
+++ resolved
@@ -2,12 +2,13 @@
 
 import (
 	"fmt"
-	"github.com/goby-lang/goby/bytecode"
-	"github.com/goby-lang/goby/parser"
 	"io/ioutil"
 	"path"
 	"path/filepath"
 	"strings"
+
+	"github.com/goby-lang/goby/bytecode"
+	"github.com/goby-lang/goby/parser"
 )
 
 var stackTrace int
@@ -166,29 +167,7 @@
 
 // Start evaluation from top most call frame
 func (vm *VM) startFromTopFrame() {
-<<<<<<< HEAD
 	vm.mainThread.startFromTopFrame()
-=======
-	cf := vm.callFrameStack.top()
-	vm.evalCallFrame(cf)
-}
-
-func (vm *VM) execInstruction(cf *callFrame, i *instruction) {
-	cf.pc++
-
-	defer func() {
-		if p := recover(); p != nil {
-			if stackTrace == 0 {
-				fmt.Printf("Internal Error: %s\n", p)
-			}
-			// fmt.Printf("Instruction trace: %d. \"%s\"\n", stackTrace, i.inspect())
-			stackTrace++
-			panic(p)
-		}
-	}()
-
-	i.action.operation(vm, cf, i.Params...)
->>>>>>> ff7a098b
 }
 
 func (vm *VM) currentFilePath() string {
